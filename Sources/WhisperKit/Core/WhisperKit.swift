//  For licensing see accompanying LICENSE.md file.
//  Copyright © 2024 Argmax, Inc. All rights reserved.

import Accelerate
import AVFoundation
import CoreML
import Foundation
import Hub
import TensorUtils
import Tokenizers

@available(macOS 13, iOS 16, watchOS 10, visionOS 1, *)
public protocol Transcriber {
    func transcribe(audioPath: String, decodeOptions: DecodingOptions?, callback: TranscriptionCallback) async throws -> TranscriptionResult?
    func transcribe(audioArray: [Float], decodeOptions: DecodingOptions?, callback: TranscriptionCallback) async throws -> TranscriptionResult?
}

@available(macOS 13, iOS 16, watchOS 10, visionOS 1, *)
public class WhisperKit: Transcriber {
    /// Models
    public var modelVariant: ModelVariant = .tiny
    public var modelState: ModelState = .unloaded
    public var modelCompute: ModelComputeOptions
    public var tokenizer: Tokenizer?

    /// Protocols
    public var audioProcessor: any AudioProcessing
    public var featureExtractor: any FeatureExtracting
    public var audioEncoder: any AudioEncoding
    public var textDecoder: any TextDecoding
    public var logitsFilters: [any LogitsFiltering]
    public var segmentSeeker: any SegmentSeeking

    /// Shapes
    public static var maxTokenContext = Int(448 / 2)
    public static var sampleRate: Int = 16000
    public static var hopLength: Int = 160
    public static var chunkLength: Int = 30 // seconds
    public static var windowSamples: Int = 480_000 // sampleRate * chunkLength
    public static var secondsPerTimeToken = Float(0.02)

    /// Features
    public var audioSamples: MLMultiArray?
    public var melOutput: MLMultiArray?
    public var encoderOutput: MLMultiArray?
    public var decoderInputs: DecodingInputs?
    public var currentTimings: TranscriptionTimings?

    /// State
    public let progress = Progress()

    /// Configuration
    public var modelFolder: URL?
    public var tokenizerFolder: URL?
    private let useBackgroundDownloadSession: Bool

    public init(
        model: String? = nil,
        downloadBase: URL? = nil,
        modelRepo: String? = nil,
        modelFolder: String? = nil,
        tokenizerFolder: URL? = nil,
        computeOptions: ModelComputeOptions? = nil,
        audioProcessor: (any AudioProcessing)? = nil,
        featureExtractor: (any FeatureExtracting)? = nil,
        audioEncoder: (any AudioEncoding)? = nil,
        textDecoder: (any TextDecoding)? = nil,
        logitsFilters: [any LogitsFiltering]? = nil,
        segmentSeeker: (any SegmentSeeking)? = nil,
        verbose: Bool = true,
        logLevel: Logging.LogLevel = .info,
        prewarm: Bool? = nil,
        load: Bool? = nil,
        download: Bool = true,
        useBackgroundDownloadSession: Bool = false
    ) async throws {
        self.modelCompute = computeOptions ?? ModelComputeOptions()
        self.audioProcessor = audioProcessor ?? AudioProcessor()
        self.featureExtractor = featureExtractor ?? FeatureExtractor()
        self.audioEncoder = audioEncoder ?? AudioEncoder()
        self.textDecoder = textDecoder ?? TextDecoder()
        self.logitsFilters = logitsFilters ?? []
        self.segmentSeeker = segmentSeeker ?? SegmentSeeker()
        self.tokenizerFolder = tokenizerFolder
        self.useBackgroundDownloadSession = useBackgroundDownloadSession
        Logging.shared.logLevel = verbose ? logLevel : .none
        currentTimings = TranscriptionTimings()

        try await setupModels(
            model: model,
            downloadBase: downloadBase,
            modelRepo: modelRepo,
            modelFolder: modelFolder,
            download: download
        )

        if let prewarm = prewarm, prewarm {
            Logging.info("Prewarming models...")
            try await prewarmModels()
        }

        // If load is not passed in, load based on whether a modelFolder is passed
        if load ?? (modelFolder != nil) {
            Logging.info("Loading models...")
            try await loadModels()
        }
    }

    // MARK: - Model Loading

    public static func recommendedModels() -> (default: String, disabled: [String]) {
        let deviceName = Self.deviceName()
        Logging.debug("Running on \(deviceName)")

        let defaultModel = modelSupport(for: deviceName).default
        let disabledModels = modelSupport(for: deviceName).disabled
        return (defaultModel, disabledModels)
    }

    public static func deviceName() -> String {
        var utsname = utsname()
        uname(&utsname)
        let deviceName = withUnsafePointer(to: &utsname.machine) {
            $0.withMemoryRebound(to: CChar.self, capacity: Int(_SYS_NAMELEN)) {
                String(cString: $0)
            }
        }
        return deviceName
    }

    public static func fetchAvailableModels(from repo: String = "argmaxinc/whisperkit-coreml", matching: [String] = ["openai_*", "distil-whisper_*"]) async throws -> [String] {
        let hubApi = HubApi()
        let modelFiles = try await hubApi.getFilenames(from: repo, matching: matching)

        return formatModelFiles(modelFiles)
    }

    public static func formatModelFiles(_ modelFiles: [String]) -> [String] {
        let modelFilters = ModelVariant.allCases.map { "\($0.description)\($0.description.contains("large") ? "" : "/")" } // Include quantized models for large
        let modelVariants = modelFiles.map { $0.components(separatedBy: "/")[0] + "/" }
        let filteredVariants = Set(modelVariants.filter { item in
            let count = modelFilters.reduce(0) { count, filter in
                let isContained = item.contains(filter) ? 1 : 0
                return count + isContained
            }
            return count > 0
        })

        let availableModels = filteredVariants.map { variant -> String in
            variant.trimmingFromEnd(character: "/", upto: 1)
        }

        // Sorting order based on enum
        let sizeOrder = ModelVariant.allCases.map { $0.description }

        let sortedModels = availableModels.sorted { firstModel, secondModel in
            // Extract the base size without any additional qualifiers
            let firstModelBase = sizeOrder.first(where: { firstModel.contains($0) }) ?? ""
            let secondModelBase = sizeOrder.first(where: { secondModel.contains($0) }) ?? ""

            if firstModelBase == secondModelBase {
                // If base sizes are the same, sort alphabetically
                return firstModel < secondModel
            } else {
                // Sort based on the size order
                return sizeOrder.firstIndex(of: firstModelBase) ?? sizeOrder.count
                    < sizeOrder.firstIndex(of: secondModelBase) ?? sizeOrder.count
            }
        }

        return sortedModels
    }

    public static func download(
        variant: String,
        downloadBase: URL? = nil,
        useBackgroundSession: Bool = false,
        from repo: String = "argmaxinc/whisperkit-coreml",
        progressCallback: ((Progress) -> Void)? = nil
    ) async throws -> URL {
        let hubApi = HubApi(downloadBase: downloadBase, useBackgroundSession: useBackgroundSession)
        let repo = Hub.Repo(id: repo, type: .models)
        let modelSearchPath = "*\(variant.description)/*"
        do {
            Logging.debug("Searching for models matching \"\(modelSearchPath)\" in \(repo)")
            let modelFiles = try await hubApi.getFilenames(from: repo, matching: [modelSearchPath])
            var uniquePaths = Set(modelFiles.map { $0.components(separatedBy: "/").first! })

            var variantPath: String? = nil

            if uniquePaths.count == 1 {
                variantPath = uniquePaths.first
            } else {
                // If the model name search returns more than one unique model folder, then prepend the default "openai" prefix from whisperkittools to disambiguate
                Logging.debug("Multiple models found matching \"\(modelSearchPath)\"")
                let adjustedModelSearchPath = "*openai*\(variant.description)/*"
                Logging.debug("Searching for models matching \"\(adjustedModelSearchPath)\" in \(repo)")
                let adjustedModelFiles = try await hubApi.getFilenames(from: repo, matching: [adjustedModelSearchPath])
                uniquePaths = Set(adjustedModelFiles.map { $0.components(separatedBy: "/").first! })

                if uniquePaths.count == 1 {
                    variantPath = uniquePaths.first
                }
            }

            guard let variantPath else {
                // If there is still ambiguity, throw an error
                throw WhisperError.modelsUnavailable("Multiple models found matching \"\(modelSearchPath)\"")
            }

            Logging.debug("Downloading model \(variantPath)...")
            let modelFolder = try await hubApi.snapshot(from: repo, matching: [modelSearchPath]) { progress in
                Logging.debug(progress)
                if let callback = progressCallback {
                    callback(progress)
                }
            }
<<<<<<< HEAD

            let modelFolderName = modelFolder.appending(path: variant)
=======
            let modelFolderName = modelFolder.appending(path: variantPath)
>>>>>>> 0f19f7ed
            return modelFolderName
        } catch {
            Logging.debug(error)
            throw error
        }
    }

    /// Sets up the model folder either from a local path or by downloading from a repository.
    public func setupModels(
        model: String?,
        downloadBase: URL? = nil,
        modelRepo: String?,
        modelFolder: String?,
        download: Bool
    ) async throws {
        // Determine the model variant to use
        let modelVariant = model ?? WhisperKit.recommendedModels().default

        // If a local model folder is provided, use it; otherwise, download the model
        if let folder = modelFolder {
            self.modelFolder = URL(fileURLWithPath: folder)
        } else if download {
            let repo = modelRepo ?? "argmaxinc/whisperkit-coreml"
            do {
                self.modelFolder = try await Self.download(
                    variant: modelVariant,
                    downloadBase: downloadBase,
                    useBackgroundSession: useBackgroundDownloadSession,
                    from: repo
                )
            } catch {
                // Handle errors related to model downloading
                throw WhisperError.modelsUnavailable("""
                Model not found. Please check the model or repo name and try again.
                Error: \(error)
                """)
            }
        }
    }

    public func prewarmModels() async throws {
        try await loadModels(prewarmMode: true)
    }

    public func loadModels(
        prewarmMode: Bool = false
    ) async throws {
        modelState = prewarmMode ? .prewarming : .loading

        let modelLoadStart = CFAbsoluteTimeGetCurrent()

        guard let path = modelFolder else {
            throw WhisperError.modelsUnavailable("Model folder is not set.")
        }

        Logging.debug("Loading models from \(path.path) with prewarmMode: \(prewarmMode)")

        let logmelUrl = path.appending(path: "MelSpectrogram.mlmodelc")
        let encoderUrl = path.appending(path: "AudioEncoder.mlmodelc")
        let decoderUrl = path.appending(path: "TextDecoder.mlmodelc")
        let decoderPrefillUrl = path.appending(path: "TextDecoderContextPrefill.mlmodelc")

        for item in [logmelUrl, encoderUrl, decoderUrl] {
            if !FileManager.default.fileExists(atPath: item.path) {
                throw WhisperError.modelsUnavailable("Model file not found at \(item.path)")
            }
        }

        if var featureExtractor = featureExtractor as? WhisperMLModel {
            Logging.debug("Loading feature extractor")
            try await featureExtractor.loadModel(
                at: logmelUrl,
                computeUnits: modelCompute.melCompute, // hardcoded to use GPU
                prewarmMode: prewarmMode
            )
            Logging.debug("Loaded feature extractor")
        }

        if var audioEncoder = audioEncoder as? WhisperMLModel {
            Logging.debug("Loading audio encoder")
            try await audioEncoder.loadModel(
                at: encoderUrl,
                computeUnits: modelCompute.audioEncoderCompute,
                prewarmMode: prewarmMode
            )
            Logging.debug("Loaded audio encoder")
        }

        if var textDecoder = textDecoder as? WhisperMLModel {
            Logging.debug("Loading text decoder")
            try await textDecoder.loadModel(
                at: decoderUrl,
                computeUnits: modelCompute.textDecoderCompute,
                prewarmMode: prewarmMode
            )
            Logging.debug("Loaded text decoder")
        }

        if FileManager.default.fileExists(atPath: decoderPrefillUrl.path) {
            Logging.debug("Loading text decoder prefill data")
            textDecoder.prefillData = TextDecoderContextPrefill()
            try await textDecoder.prefillData?.loadModel(
                at: decoderPrefillUrl,
                computeUnits: modelCompute.prefillCompute,
                prewarmMode: prewarmMode
            )
            Logging.debug("Loaded text decoder prefill data")
        }

        if prewarmMode {
            modelState = .prewarmed
            currentTimings?.modelLoading = CFAbsoluteTimeGetCurrent() - modelLoadStart
            return
        }

        // Check model dimensions to assign appropriate tokenizer
        if let logitsDim = textDecoder.logitsSize,
           let encoderDim = audioEncoder.embedSize
        {
            modelVariant = detectVariant(logitsDim: logitsDim, encoderDim: encoderDim)
            Logging.debug("Loading tokenizer for \(modelVariant)")
            tokenizer = try await loadTokenizer(
                for: modelVariant,
                tokenizerFolder: tokenizerFolder,
                useBackgroundSession: useBackgroundDownloadSession
            )
            textDecoder.tokenizer = tokenizer
            Logging.debug("Loaded tokenizer")
        } else {
            Logging.error("Could not load tokenizer")
        }

        modelState = .loaded

        currentTimings?.modelLoading = CFAbsoluteTimeGetCurrent() - modelLoadStart

        Logging.info("Loaded models for whisper size: \(modelVariant)")
    }

    public func unloadModels() async {
        modelState = .unloading

        for model in [featureExtractor, audioEncoder, textDecoder] {
            if var model = model as? WhisperMLModel {
                model.unloadModel()
            }
        }

        modelState = .unloaded

        Logging.info("Unloaded all models")
    }

    public func clearState() {
        audioProcessor.stopRecording()
        currentTimings = nil
    }

    deinit {
        clearState()
    }

    /// Pass in your own logging callback here
    public func loggingCallback(_ callback: Logging.LoggingCallback?) {
        Logging.shared.loggingCallback = callback
    }

    // MARK: - Transcribe audio file

    public func transcribe(audioPath: String,
                           decodeOptions: DecodingOptions? = nil,
                           callback: TranscriptionCallback = nil) async throws -> TranscriptionResult?
    {
        if currentTimings == nil {
            currentTimings = TranscriptionTimings()
        }

        // Process input audio file into audio samples
        let loadAudioStart = Date()
        guard let audioBuffer = AudioProcessor.loadAudio(fromPath: audioPath) else {
            return TranscriptionResult(text: "", segments: [], language: "")
        }
        let loadTime = Date().timeIntervalSince(loadAudioStart)

        let convertAudioStart = Date()
        let audioArray = AudioProcessor.convertBufferToArray(buffer: audioBuffer)
        let convertTime = Date().timeIntervalSince(convertAudioStart)

        currentTimings?.audioLoading = loadTime + convertTime
        Logging.debug("Audio loading time: \(loadTime)")
        Logging.debug("Audio convert time: \(convertTime)")

        // Send converted samples to transcribe
        return try await transcribe(
            audioArray: audioArray,
            decodeOptions: decodeOptions,
            callback: callback
        )
    }

    // MARK: - Transcribe audio samples

    public func transcribe(audioArray: [Float],
                           decodeOptions: DecodingOptions? = nil,
                           callback: TranscriptionCallback = nil) async throws -> TranscriptionResult?
    {
        progress.completedUnitCount = 0
        if currentTimings == nil {
            currentTimings = TranscriptionTimings()
        }

        if self.modelState != .loaded {
            try await loadModels()
        }

        var timings = currentTimings!
        timings.pipelineStart = CFAbsoluteTimeGetCurrent()

        var options = decodeOptions ?? DecodingOptions()
        options.verbose = Logging.shared.logLevel != .none

        let contentFrames = audioArray.count
        timings.inputAudioSeconds = Double(Int(contentFrames) / WhisperKit.sampleRate) - Double(decodeOptions?.clipTimestamps.first ?? 0)

        // MARK: Init decoder inputs

        // These accumulate across windows
        var allSegments: [TranscriptionSegment] = []
        var allTokens: [Int] = []
        var transcription = ""

        guard let tokenizer = tokenizer else {
            // Tokenizer required for decoding
            throw WhisperError.tokenizerUnavailable()
        }

        let startDecoderInit = CFAbsoluteTimeGetCurrent()
        decoderInputs = textDecoder.prepareDecoderInputs(withPrompt: [tokenizer.startOfTranscriptToken])
        guard var decoderInputs = decoderInputs else {
            throw WhisperError.prefillFailed("Unable to prepare decoder inputs")
        }
        let decoderInitTime = CFAbsoluteTimeGetCurrent() - startDecoderInit
        timings.decodingInit = decoderInitTime
        Logging.debug("Decoder init time: \(decoderInitTime)")

        // MARK: - Prefill KV Cache

        let prefillStartTime = CFAbsoluteTimeGetCurrent()
        var prefilledCacheSize = 0
        if options.usePrefillPrompt {
            guard let prefilledInputs = try? await textDecoder.prefillDecoderInputs(decoderInputs, withOptions: options, multilingual: modelVariant.isMultilingual) else {
                throw WhisperError.prefillFailed()
            }
            decoderInputs = prefilledInputs
            prefilledCacheSize = decoderInputs.cacheLength[0].intValue
        }
        let prefillTime = CFAbsoluteTimeGetCurrent() - prefillStartTime
        timings.prefill = prefillTime



        // Setup masks based on prefill values
        prefilledCacheSize += 1 // Add 1 for initial masked cache update
        decoderInputs.kvCacheUpdateMask[prefilledCacheSize - 1] = 1.0
        for i in 0..<prefilledCacheSize {
            decoderInputs.decoderKeyPaddingMask[i] = 0.0
        }

        // Add initial prompt to history
        let currentTokens = decoderInputs.initialPrompt
        allTokens.append(contentsOf: currentTokens)

        Logging.debug("Prefill time: \(prefillTime)")
        Logging.debug("Prefill prompt: \(currentTokens.map { tokenizer.convertIdToToken($0) ?? "" })")

        // MARK: - Main decoder loop

        var fallbackCount: Double = 0

        // Process seek clips
        var seekPoints: [Int] = options.clipTimestamps.map { Int(round($0 * Float(WhisperKit.sampleRate))) }
        if seekPoints.count == 0 {
            seekPoints.append(0)
        }
        if seekPoints.count % 2 == 1 {
            seekPoints.append(contentFrames)
        }

        var seekClips: [(start: Int, end: Int)] = []
        for i in stride(from: 0, to: seekPoints.count, by: 2) {
            let start = seekPoints[i]
            let end = i + 1 < seekPoints.count ? seekPoints[i + 1] : contentFrames
            seekClips.append((start, end))
        }

        let startDecodeLoopTime = CFAbsoluteTimeGetCurrent()

        let totalSeekDuration = seekClips.reduce(0) { $0 + ($1.end - $1.start) }
        progress.totalUnitCount = Int64(totalSeekDuration)
        defer { progress.completedUnitCount = progress.totalUnitCount }
        for (seekClipStart, seekClipEnd) in seekClips {
            // Loop through the current clip until we reach the end
            // Typically this will be the full audio file, unless seek points are explicitly provided
            var seek: Int = seekClipStart

            let previousSeekProgress = progress.completedUnitCount

            let windowPadding = 16000 // prevent hallucinations at the end of the clip by stopping up to 1.0s early
            while seek < seekClipEnd - windowPadding {
                // calculate new encoder segment features
                Logging.debug("Decoding Seek: \(seek)")
                let timeOffset = Float(seek) / Float(WhisperKit.sampleRate)
                let segmentSize = min(WhisperKit.windowSamples, contentFrames - seek, seekClipEnd - seek)
                let timeOffsetEnd = Float(seek + segmentSize) / Float(WhisperKit.sampleRate)

                let audioProcessingStart = Date()
                guard let audioSamples = AudioProcessor.padOrTrimAudio(fromArray: audioArray, startAt: seek, toLength: WhisperKit.windowSamples) else {
                    Logging.error("Audio samples are nil")
                    return nil
                }
                let processTime = Date().timeIntervalSince(audioProcessingStart)
                timings.audioProcessing += processTime
                timings.totalAudioProcessingRuns += 1

                let melStart = Date()
                guard let melOutput = try await featureExtractor.logMelSpectrogram(fromAudio: audioSamples) else {
                    Logging.error("Mel output is nil")
                    return nil
                }
                let melTime = Date().timeIntervalSince(melStart)
                timings.logmels += melTime
                timings.totalLogmelRuns += 1

                let encoderStart = Date()
                guard let encoderOutput = try await audioEncoder.encodeFeatures(melOutput) else {
                    Logging.error("Encoder output is nil")
                    return nil
                }
                let encoderTime = Date().timeIntervalSince(encoderStart)
                timings.encoding += encoderTime
                timings.totalEncodingRuns += 1

                // All features are computed, now we can decode
                Logging.info("Decoding \(timeOffset)s - \(timeOffsetEnd)s")

                // Send to decoder to predict text tokens with fallback
                guard let decodingResult = try await decodeWithFallback(encoderSegment: encoderOutput, decodingOptions: options, callback: callback) else {
                    Logging.error("Unable to decode text")
                    return nil
                }

                // MARK: Windowing

                // At this point we have a completed window aka segment
                let windowingStart = Date()

                let previousSeek = seek
                var (newSeek, currentSegments) = segmentSeeker.findSeekPointAndSegments(
                    decodingResult: decodingResult,
                    options: options,
                    allSegmentsCount: allSegments.count,
                    currentSeek: seek,
                    segmentSize: segmentSize,
                    sampleRate: WhisperKit.sampleRate,
                    timeToken: tokenizer.timeTokenBegin,
                    specialToken: tokenizer.specialTokenBegin,
                    tokenizer: tokenizer
                )

                // Update seek point without moving backward
                seek = max(seek, newSeek)

                // Optionally add word timestamps
                if options.wordTimestamps,
                   let alignmentWeights = decodingResult.cache?.alignmentWeights
                {
                    let wordTimestampsStart = Date()
                    currentSegments = try segmentSeeker.addWordTimestamps(
                        segments: currentSegments ?? [],
                        alignmentWeights: alignmentWeights,
                        tokenizer: tokenizer,
                        seek: previousSeek,
                        segmentSize: segmentSize,
                        prependPunctuations: "\"'“¿([{-",
                        appendPunctuations: "\"'.。,，!！?？:：”)]}、",
                        lastSpeechTimestamp: currentSegments?.last?.end ?? 0,
                        options: options,
                        timings: timings
                    )

                    timings.decodingWordTimestamps += Date().timeIntervalSince(wordTimestampsStart)
                    timings.totalTimestampAlignmentRuns += 1

                    // Update seek point with new (more accurate) segments
                    if let lastSpeechTimestamp = currentSegments?.last?.end {
                        seek = max(seek, Int(lastSpeechTimestamp * Float(WhisperKit.sampleRate)))
                    }

                    if options.verbose {
                        Logging.debug("Word timestamps:")
                        for segment in currentSegments ?? [] {
                            for word in segment.words ?? [] {
                                Logging.debug("[\(word.start.formatted(.number.precision(.significantDigits(3)))) -> \(word.end.formatted(.number.precision(.significantDigits(3))))] prob: \(word.probability), word: \(word.word)")
                            }
                        }
                    }
                }

                guard let currentSegments = currentSegments else {
                    // No current segment found, skip to next window
                    continue
                }

                if options.verbose {
                    let lines = formatSegments(currentSegments)
                    for line in lines {
                        Logging.debug(line)
                    }
                }

                // add them to the `allSegments` list
                allSegments.append(contentsOf: currentSegments)
                let allCurrentTokens = currentSegments.flatMap { $0.tokens }
                allTokens.append(contentsOf: allCurrentTokens)

                timings.decodingWindowing += Date().timeIntervalSince(windowingStart)
                timings.totalDecodingWindows += 1

                // Reset cache and move on to the next window
                resetDecoderInputs()

                let clipProgress = min(seek, seekClipEnd) - seekClipStart
                progress.completedUnitCount = previousSeekProgress + Int64(clipProgress)
            }
        }

        func decodeWithFallback(
            encoderSegment encoderOutput: MLMultiArray,
            decodingOptions options: DecodingOptions,
            callback: TranscriptionCallback = nil
        ) async throws -> DecodingResult? {
            // Fallback `options.temperatureFallbackCount` times with increasing temperatures, starting at `options.temperature`
            let temperatures = (0...options.temperatureFallbackCount).map { FloatType(options.temperature) + FloatType($0) * FloatType(options.temperatureIncrementOnFallback) }

            Logging.debug("Decoding with tempeartures \(temperatures)")

            var decodingResult: DecodingResult?

            for (i, temp) in temperatures.enumerated() {
                Logging.info("Decoding Temperature: \(temp)")
                let decodeWithFallbackStart = Date()

                let tokenSampler = GreedyTokenSampler(temperature: temp, eotToken: tokenizer.endToken, decodingOptions: options)

                decodingResult = try await textDecoder.decodeText(
                    from: encoderOutput,
                    using: decoderInputs,
                    sampler: tokenSampler,
                    options: options,
                    callback: callback
                ).first

                // Update timings from the decoder main loop
                if let decodingTimings = decodingResult?.timings {
                    if timings.firstTokenTime == 0 {
                        timings.firstTokenTime = decodingTimings.firstTokenTime
                    }
                    timings.decodingPredictions += decodingTimings.decodingPredictions
                    timings.totalDecodingLoops += decodingTimings.totalDecodingLoops
                    timings.decodingNonPrediction += decodingTimings.decodingNonPrediction
                    timings.decodingFiltering += decodingTimings.decodingFiltering
                    timings.decodingSampling += decodingTimings.decodingSampling
                    timings.decodingKvCaching += decodingTimings.decodingKvCaching
                    timings.totalKVUpdateRuns += decodingTimings.totalKVUpdateRuns
                }

                // MARK: Fallback checks

                var needsFallback = false
                var fallbackReason = ""
                if let result = decodingResult {
                    if let threshold = options.compressionRatioThreshold,
                       result.compressionRatio > threshold
                    {
                        needsFallback = true // too repetitive
                        fallbackReason = "compressionRatioThreshold"
                    }

                    if let threshold = options.logProbThreshold,
                       result.avgLogProb < threshold
                    {
                        needsFallback = true // average log probablity too low (model is not confident enough)
                        fallbackReason = "logProbThreshold"
                    }

                    if let threshold = options.noSpeechThreshold,
                       result.noSpeechProb > threshold
                    {
                        needsFallback = false // silence
                    }
                }

                if !needsFallback {
                    break
                } else {
                    // Reset decoder inputs for fallback
                    fallbackCount = Double(i)
                    timings.decodingFallback += Date().timeIntervalSince(decodeWithFallbackStart)
                    timings.totalDecodingFallbacks = fallbackCount
                    resetDecoderInputs()
                    Logging.info("Fallback #\(fallbackCount + 1) (\(fallbackReason))")
                }
            }

            return decodingResult
        }

        func resetDecoderInputs() {
            // NOTE: Because we have a mask on the kvcache,
            // we can simply shift the masks without touching the data,
            // it will be overwritten by the new data without impact on the output
            decoderInputs.cacheLength[0] = NSNumber(value: prefilledCacheSize - 1)

            // Store token history and
            // Reset masks to prepare for next window
            for i in 0..<WhisperKit.maxTokenContext {
                if i <= prefilledCacheSize - 1 {
                    // Inside overlap window
                    decoderInputs.decoderKeyPaddingMask[i] = 0
                    decoderInputs.kvCacheUpdateMask[i - 1] = 0
                    decoderInputs.kvCacheUpdateMask[i] = 1
                } else {
                    // Padding
                    decoderInputs.decoderKeyPaddingMask[i] = -10000
                    decoderInputs.kvCacheUpdateMask[i] = 0
                }
            }
        }

        // MARK: Timings and logging

        let decodeLoopTime = CFAbsoluteTimeGetCurrent() - startDecodeLoopTime
        let pipelineTime = CFAbsoluteTimeGetCurrent() - timings.pipelineStart

        timings.decodingLoop = decodeLoopTime
        timings.fullPipeline = pipelineTime

        if options.verbose {
            let totalTokens = allTokens.count
            let totalLoops = timings.totalDecodingLoops
            let timeToFirstToken = timings.firstTokenTime - timings.pipelineStart
            let tokensPerSecond = timings.tokensPerSecond
            let rtf = timings.realTimeFactor

            let fullPipelineDuration = timings.fullPipeline * 1000 // Convert to milliseconds

            let audioLoadTime = formatTimeWithPercentage(timings.audioLoading, 1, fullPipelineDuration)
            let audioProcTime = formatTimeWithPercentage(timings.audioProcessing, timings.totalAudioProcessingRuns, fullPipelineDuration)
            let logmelsTime = formatTimeWithPercentage(timings.logmels, timings.totalLogmelRuns, fullPipelineDuration)
            let encodingTime = formatTimeWithPercentage(timings.encoding, timings.totalEncodingRuns, fullPipelineDuration)
            let decodingInitTime = formatTimeWithPercentage(timings.decodingInit, 1, fullPipelineDuration)
            let prefillInfo = formatTimeWithPercentage(timings.prefill, 1, fullPipelineDuration)
            let predictionsInfo = formatTimeWithPercentage(timings.decodingPredictions, totalLoops, fullPipelineDuration)
            let filteringInfo = formatTimeWithPercentage(timings.decodingFiltering, totalLoops, fullPipelineDuration)
            let samplingInfo = formatTimeWithPercentage(timings.decodingSampling, totalLoops, fullPipelineDuration)
            let kvCachingInfo = formatTimeWithPercentage(timings.decodingKvCaching, timings.totalKVUpdateRuns, fullPipelineDuration)
            let wordTimestampInfo = formatTimeWithPercentage(timings.decodingWordTimestamps, timings.totalTimestampAlignmentRuns, fullPipelineDuration)
            let nonPredTimeInfo = formatTimeWithPercentage(timings.decodingNonPrediction, totalLoops, fullPipelineDuration)
            let windowingInfo = formatTimeWithPercentage(timings.decodingWindowing - timings.decodingWordTimestamps, timings.totalDecodingWindows, fullPipelineDuration)
            let fallbackInfo = formatTimeWithPercentage(timings.decodingFallback, timings.totalDecodingFallbacks, fullPipelineDuration)
            let decodingLoopInfo = formatTimeWithPercentage(timings.decodingLoop, totalLoops, fullPipelineDuration)

            // Logging
            Logging.info("---- Transcription Timings ----")

            Logging.info("Audio Load:          \(audioLoadTime)")
            Logging.info("Audio Processing:    \(audioProcTime)")
            Logging.info("Mels:                \(logmelsTime)")
            Logging.info("Encoding:            \(encodingTime)")
            Logging.info("Matrices Init:       \(decodingInitTime)")
            Logging.info("Prefill:             \(prefillInfo)")
            Logging.info("Decoding:            \(predictionsInfo)")
            Logging.info("Non-inference:       \(nonPredTimeInfo)")
            Logging.info("- Logit Filtering:   \(filteringInfo)")
            Logging.info("- Sampling:          \(samplingInfo)")
            Logging.info("- Kv Caching:        \(kvCachingInfo)")
            Logging.info("- Word Timestamps:   \(wordTimestampInfo)")
            Logging.info("- Windowing:         \(windowingInfo)")
            Logging.info("Fallbacks:           \(fallbackInfo)")
            Logging.info("Decoding Full Loop:  \(decodingLoopInfo)")
            Logging.info("-------------------------------")

            // Summary statistics
            Logging.info("Model Load Time:     \(String(format: "%.2f", timings.modelLoading)) seconds")
            Logging.info("Inference Duration:  \(String(format: "%.2f", timings.fullPipeline)) seconds")
            Logging.info("- Decoding Loop:     \(String(format: "%.2f", decodeLoopTime)) seconds")
            Logging.info("Time to first token: \(String(format: "%.2f", timeToFirstToken)) seconds")
            Logging.info("Total Tokens:        \(totalTokens)")
            Logging.info("Tokens per Second:   \(String(format: "%.2f", tokensPerSecond)) tok/s")
            Logging.info("Real Time Factor:    \(String(format: "%.2f", rtf))")
            Logging.info("Fallbacks:           \(timings.totalDecodingFallbacks)")
        }

        for segment in allSegments {
            // Log segments
            let start = segment.start
            let end = segment.end
            let text = segment.text
            let line = "[\(formatTimestamp(start)) --> \(formatTimestamp(end))] \(text)"
            Logging.debug(line)
        }

        let wordTokens = allTokens.filter { $0 < tokenizer.specialTokenBegin }
        transcription = tokenizer.decode(tokens: wordTokens)

        transcription = transcription.trimmingCharacters(in: .whitespaces)

        return TranscriptionResult(text: transcription, segments: allSegments, language: "en", timings: timings)
    }
}<|MERGE_RESOLUTION|>--- conflicted
+++ resolved
@@ -215,12 +215,8 @@
                     callback(progress)
                 }
             }
-<<<<<<< HEAD
-
-            let modelFolderName = modelFolder.appending(path: variant)
-=======
+            
             let modelFolderName = modelFolder.appending(path: variantPath)
->>>>>>> 0f19f7ed
             return modelFolderName
         } catch {
             Logging.debug(error)
