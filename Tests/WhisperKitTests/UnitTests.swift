//  For licensing see accompanying LICENSE.md file.
//  Copyright © 2024 Argmax, Inc. All rights reserved.

import AVFoundation
import CoreML
import Tokenizers
import Hub
@testable import WhisperKit
import XCTest

@available(macOS 13, iOS 16, watchOS 10, visionOS 1, *)
final class UnitTests: XCTestCase {
    func testInit() async {
        let whisperKit = try? await WhisperKit(prewarm: false, load: false, download: false)
        XCTAssertNotNil(whisperKit)
    }

    // MARK: - Model Loading Test

    func testInitTiny() async {
        let modelPath = tinyModelPath()
        let whisperKit = try? await WhisperKit(modelFolder: modelPath, logLevel: .error)
        XCTAssertNotNil(whisperKit)
    }

    // MARK: - Audio Tests

    func testAudioFileLoading() {
        guard let audioFilePath = Bundle.module.path(forResource: "jfk", ofType: "wav") else {
            XCTFail("Audio file not found")
            return
        }
        let audioBuffer = AudioProcessor.loadAudio(fromPath: audioFilePath)
        XCTAssertNotNil(audioBuffer, "Failed to load audio file at path: \(audioFilePath)")
        XCTAssertEqual(audioBuffer!.format.sampleRate, 16000)
        XCTAssertEqual(audioBuffer!.format.channelCount, 1)
    }

    func testAudioPad() {
        let audioSamples = [Float](repeating: 0.0, count: 1000)
        let paddedSamples = AudioProcessor.padOrTrimAudio(fromArray: audioSamples, startAt: 0, toLength: 1600)
        XCTAssertNotNil(paddedSamples, "Failed to pad audio samples")
        XCTAssertEqual(paddedSamples?.count, 1600, "Padded or trimmed samples count is not as expected")
    }

    func testAudioTrim() {
        let audioSamples = [Float](repeating: 0.0, count: 2000)
        let paddedSamples = AudioProcessor.padOrTrimAudio(fromArray: audioSamples, startAt: 0, toLength: 1600)
        XCTAssertNotNil(paddedSamples, "Failed to trim audio samples")
        XCTAssertEqual(paddedSamples?.count, 1600, "Padded or trimmed samples count is not as expected")
    }

    func testAudioResample() {
        guard let audioFileURL = Bundle.module.url(forResource: "jfk", withExtension: "wav") else {
            XCTFail("Audio file not found")
            return
        }
        let audioFile = try? AVAudioFile(forReading: audioFileURL)

        let targetSampleRate = 44100.0
        let targetChannelCount: AVAudioChannelCount = 2
        let resampledAudio = AudioProcessor.resampleAudio(fromFile: audioFile!, toSampleRate: targetSampleRate, channelCount: 2)
        XCTAssertNotNil(resampledAudio, "Failed to resample audio")
        XCTAssertEqual(resampledAudio?.format.sampleRate, targetSampleRate, "Resampled audio sample rate is not as expected")
        XCTAssertEqual(resampledAudio?.format.channelCount, targetChannelCount, "Resampled audio channels is not as expected")
    }

    func testAudioEnergy() {
        let samples = [Float](repeating: 0.0, count: 16000)
        let silence = samples.map { _ in Float(0.0) }
        let energy = AudioProcessor.calculateEnergy(of: silence).avg
        XCTAssertEqual(energy, 0.0, "Audio energy is not silent")

        let loudNoise = samples.map { _ in Float.random(in: -1...1) }
        let energyLoud = AudioProcessor.calculateEnergy(of: loudNoise).avg
        XCTAssertGreaterThan(energyLoud, energy, "Audio energy is not loud")

        let veryLoudNoise = samples.map { _ in Float.random(in: -10...10) }
        let energyVeryLoud = AudioProcessor.calculateEnergy(of: veryLoudNoise).avg
        XCTAssertGreaterThan(energyVeryLoud, energyLoud, "Audio energy is not very loud")
    }

    // MARK: - Feature Extractor Tests

    func testLogmelOutput() async {
        let audioSamples = [Float](repeating: 0.0, count: 16000)
        guard let paddedSamples = AudioProcessor.padOrTrimAudio(fromArray: audioSamples, startAt: 0, toLength: 480_000) else {
            XCTFail("Failed to pad audio samples")
            return
        }
        var featureExtractor = FeatureExtractor()
        let modelPath = URL(filePath: tinyModelPath()).appending(path: "MelSpectrogram.mlmodelc")
        try? await featureExtractor.loadModel(at: modelPath, computeUnits: ModelComputeOptions().melCompute)
        guard let melSpectrogram = try? await featureExtractor.logMelSpectrogram(fromAudio: paddedSamples) else {
            XCTFail("Failed to produce Mel spectrogram from audio samples")
            return
        }
        let expectedShape: [NSNumber] = [1, 80, 1, 3000]
        XCTAssertNotNil(melSpectrogram, "Failed to produce Mel spectrogram from audio samples")
        XCTAssertEqual(melSpectrogram.shape, expectedShape, "Mel spectrogram shape is not as expected")
    }

    func testCompressionRatioIntArray() {
        let uniqueArray = [1, 2, 3, 4, 5, 6, 7, 8, 9, 10]
        let uniqueRatio = compressionRatio(of: uniqueArray)
        let repeatedArray = [1, 1, 1, 1, 1, 1, 1, 1, 1, 1]
        let repeatedRatio = compressionRatio(of: repeatedArray)
        let repeatedLongArray = [1, 1, 1, 1, 1, 1, 1, 1, 1, 1, 1, 1, 1, 1, 1, 1, 1, 1, 1, 1]
        let repeatedLongRatio = compressionRatio(of: repeatedLongArray)

        XCTAssertLessThan(uniqueRatio, repeatedRatio)
        XCTAssertLessThan(repeatedRatio, repeatedLongRatio)
    }

    func testCompressionRatioString() {
        let uniqueString = "This is a unique string"
        let uniqueRatio = compressionRatio(of: uniqueString)
        let repeatedString = String(repeating: "Repeated text string", count: 5)
        let repeatedRatio = compressionRatio(of: repeatedString)
        let repeatedLongString = String(repeating: "Longer repeated text string", count: 10)
        let repeatedLongRatio = compressionRatio(of: repeatedLongString)

        XCTAssertLessThan(uniqueRatio, repeatedRatio)
        XCTAssertLessThan(repeatedRatio, repeatedLongRatio)
    }

    // MARK: - Encoder Tests

    func testEncoderOutput() async {
        var audioEncoder = AudioEncoder()
        let modelPath = URL(filePath: tinyModelPath()).appending(path: "AudioEncoder.mlmodelc")
        try? await audioEncoder.loadModel(at: modelPath, computeUnits: ModelComputeOptions().audioEncoderCompute)

        let encoderInput = try! MLMultiArray(shape: [1, 80, 1, 3000], dataType: .float16)
        let expectedShape: [NSNumber] = [1, 384, 1, 1500]

        let encoderOutput = try? await audioEncoder.encodeFeatures(encoderInput)
        XCTAssertNotNil(encoderOutput, "Failed to encode features")
        XCTAssertEqual(encoderOutput?.shape, expectedShape, "Encoder output shape is not as expected")
    }

    // MARK: - Decoder Tests

    func testDecoderOutput() async {
        var textDecoder = TextDecoder()
        let decodingOptions = DecodingOptions()
        let modelPath = URL(filePath: tinyModelPath()).appending(path: "TextDecoder.mlmodelc")
        do {
            try await textDecoder.loadModel(at: modelPath, computeUnits: ModelComputeOptions().textDecoderCompute)
            textDecoder.tokenizer = try await loadTokenizer(for: .tiny)
        } catch {
            XCTFail("Failed to load the model/tokenizer \(error)")
            return
        }

        let tokenSampler = GreedyTokenSampler(temperature: 0, eotToken: textDecoder.tokenizer!.endToken, decodingOptions: decodingOptions)

        let encoderInput = try! MLMultiArray(shape: [1, 384, 1, 1500], dataType: .float16)
        let decoderInputs = textDecoder.prepareDecoderInputs(withPrompt: [textDecoder.tokenizer!.startOfTranscriptToken])
        let expectedShape = 1

        guard let inputs = decoderInputs else {
            XCTFail("Failed to prepare decoder inputs")
            return
        }

        let decoderOutput = try! await textDecoder.decodeText(from: encoderInput, using: inputs, sampler: tokenSampler, options: decodingOptions)
        XCTAssertNotNil(decoderOutput, "Failed to decode text")
        XCTAssertEqual(decoderOutput.count, expectedShape, "Decoder output shape is not as expected")
    }

    // MARK: - Tokenizer Tests

    func testDecoderTokenizer() async {
        // This token index does not change with v3
        let tokenText = "<|startoftranscript|>"

        let textDecoder = TextDecoder()
        textDecoder.tokenizer = try! await loadTokenizer(for: .tiny)
        let encodedToken = textDecoder.tokenizer!.convertTokenToId(tokenText)!
        let decodedToken = textDecoder.tokenizer!.decode(tokens: [encodedToken])

        textDecoder.tokenizer = try! await loadTokenizer(for: .largev3)
        let encodedTokenLarge = textDecoder.tokenizer!.convertTokenToId(tokenText)!
        let decodedTokenLarge = textDecoder.tokenizer?.decode(tokens: [encodedTokenLarge])

        // Test successful tokenizing
        XCTAssertNotNil(decodedToken)
        XCTAssertNotNil(decodedTokenLarge)
        XCTAssertEqual(tokenText, decodedToken)
        XCTAssertEqual(tokenText, decodedTokenLarge)
        XCTAssertEqual(decodedToken, decodedTokenLarge)

        // Test non shifted tokens are equal
        XCTAssertEqual(encodedToken, encodedTokenLarge)

        // This token index changes with v3
        let tokenTextShifted = "<|0.00|>"

        textDecoder.tokenizer = try? await loadTokenizer(for: .tiny)
        let encodedTokenShifted = textDecoder.tokenizer!.convertTokenToId(tokenTextShifted)!
        let decodedTokenShifted = textDecoder.tokenizer?.decode(tokens: [encodedTokenShifted])

        textDecoder.tokenizer = try? await loadTokenizer(for: .largev3)
        let encodedTokenLargeShifted = textDecoder.tokenizer!.convertTokenToId(tokenTextShifted)!
        let decodedTokenLargeShifted = textDecoder.tokenizer?.decode(tokens: [encodedTokenLargeShifted])

        // Test success tokenizing
        XCTAssertNotNil(decodedTokenShifted)
        XCTAssertNotNil(decodedTokenLargeShifted)
        XCTAssertEqual(tokenTextShifted, decodedTokenShifted)
        XCTAssertEqual(tokenTextShifted, decodedTokenLargeShifted)

        // Test shifted tokens are not equal
        XCTAssertNotEqual(encodedTokenShifted, encodedTokenLargeShifted)
    }

    func testTokenizerOutput() async {
        let tokenInputs = [50364, 400, 370, 452, 7177, 6280, 1029, 406, 437, 428, 1941, 393, 360, 337, 291, 1029, 437, 291, 393, 360, 337, 428, 1941, 13, 50889]

        let tokenizer = try? await loadTokenizer(for: .largev3)

        let decodedText = tokenizer!.decode(tokens: tokenInputs)

        XCTAssertNotNil(decodedText)
        XCTAssertEqual(decodedText, "<|notimestamps|> And so my fellow Americans ask not what your country can do for you ask what you can do for your country.<|10.48|>")
    }

    func testWindowing() async {
        let computeOptions = ModelComputeOptions(
            melCompute: .cpuOnly
        )
        let whisperKit = try? await WhisperKit(modelFolder: tinyModelPath(), computeOptions: computeOptions, verbose: true, logLevel: .debug)

        guard let audioFilePath = Bundle.module.path(forResource: "jfk", ofType: "wav") else {
            XCTFail("Audio file not found")
            return
        }
        guard let audioBuffer = AudioProcessor.loadAudio(fromPath: audioFilePath) else {
            XCTFail("Failed to load audio buffer")
            return
        }

        let audioSamples = AudioProcessor.convertBufferToArray(buffer: audioBuffer)
        let silence = [Float](repeating: 0.0, count: 30 * 16000)
        let multiWindowSamples = audioSamples + silence + audioSamples

        let options = DecodingOptions(usePrefillPrompt: true, withoutTimestamps: false)

        let result = try? await whisperKit!.transcribe(audioArray: multiWindowSamples, decodeOptions: options)
        XCTAssertEqual(result?.segments.count, 3, "Expected 3 segments")

        // Compare last timestamp to the length of the audio
        guard let endTimestamp = result?.segments.last!.end else {
            XCTFail("Failed to get end time")
            return
        }
        XCTAssertEqual(endTimestamp, Float(multiWindowSamples.count / 16000), accuracy: 1.0, "Expected last timestamp to be near the length of the audio")
    }

    func testSplitToWordTokens() async {
        let tokenizer = try? await loadTokenizer(for: .tiny)

        // Hello, world! This is a test, isn't it?
        let tokenIds = [50364, 2425, 11, 1002, 0, 50414, 50414, 639, 307, 257, 220, 31636, 11, 1943, 380, 309, 30, 50257]
        let originalWords = tokenIds.map { tokenizer!.convertIdToToken($0) }

        let (words, wordTokens) = tokenizer!.splitToWordTokens(tokenIds: tokenIds)

        let expectedWords = ["<|0.00|>", " Hello", ",", " world", "!", "<|1.00|>", "<|1.00|>", " This", " is", " a", " test", ",", " isn't", " it", "?", "<|endoftext|>"]
        let expectedWordTokens = [[50364], [2425], [11], [1002], [0], [50414], [50414], [639], [307], [257], [220, 31636], [11], [1943, 380], [309], [30], [50257]]

        XCTAssertNotEqual(originalWords, words, "Should not directly convert into tokens from ids")
        XCTAssertEqual(words, expectedWords, "Words did not match expected output.")
        XCTAssertEqual(wordTokens, expectedWordTokens, "Word tokens did not match expected output.")
    }

    func testSplitToWordTokensSpanish() async {
        let tokenizer = try? await loadTokenizer(for: .tiny)

        // ¡Hola Mundo! Esta es una prueba, ¿no?
        let tokenIds = [50363, 24364, 48529, 376, 6043, 0, 20547, 785, 2002, 48241, 11, 3841, 1771, 30, 50257]
        let originalWords = tokenIds.map { tokenizer!.convertIdToToken($0) }

        let (words, wordTokens) = tokenizer!.splitToWordTokens(tokenIds: tokenIds)

        let expectedWords = ["<|notimestamps|>", "¡Hola", " Mundo", "!", " Esta", " es", " una", " prueba", ",", " ¿no", "?", "<|endoftext|>"]
        let expectedWordTokens = [[50363], [24364, 48529], [376, 6043], [0], [20547], [785], [2002], [48241], [11], [3841, 1771], [30], [50257]]

        XCTAssertNotEqual(originalWords, words, "Should not directly convert into tokens from ids")
        XCTAssertEqual(words, expectedWords, "Words did not match expected output.")
        XCTAssertEqual(wordTokens, expectedWordTokens, "Word tokens did not match expected output.")
    }

    func testSplitToWordTokensJapanese() async {
        let tokenizer = try? await loadTokenizer(for: .tiny)

        // こんにちは、世界！これはテストですよね？
        let tokenIds = [50364, 38088, 1231, 24486, 171, 120, 223, 25212, 22985, 40498, 4767, 30346, 171, 120, 253, 50257]
        let originalWords = tokenIds.map { tokenizer!.convertIdToToken($0) }

        let (words, wordTokens) = tokenizer!.splitToWordTokens(tokenIds: tokenIds)

        let expectedWords = ["<|0.00|>", "こんにちは", "、", "世界", "！", "これは", "テ", "スト", "です", "よね", "？", "<|endoftext|>"]
        let expectedWordTokens = [[50364], [38088], [1231], [24486], [171, 120, 223], [25212], [22985], [40498], [4767], [30346], [171, 120, 253], [50257]]

        XCTAssertNotEqual(originalWords, words, "Should not directly convert into tokens from ids")
        XCTAssertEqual(words, expectedWords, "Words did not match expected output in Unicode split.")
        XCTAssertEqual(wordTokens, expectedWordTokens, "Word tokens did not match expected output in Unicode split.")
    }

    // MARK: - Options Tests

    func testSampleLength() async {
        let desiredDecodingLoops = 5
        let targetTokenCount = 7 // Account for the first token and the end of transcript token, which dont require decoding loops

        let options = [
            DecodingOptions(sampleLength: desiredDecodingLoops, usePrefillPrompt: false, skipSpecialTokens: false),
            DecodingOptions(sampleLength: desiredDecodingLoops, usePrefillPrompt: true, skipSpecialTokens: false),
            DecodingOptions(sampleLength: desiredDecodingLoops, usePrefillPrompt: false, skipSpecialTokens: true),
            DecodingOptions(sampleLength: desiredDecodingLoops, usePrefillPrompt: true, skipSpecialTokens: true),
        ]

        for option in options {
            guard let result = try? await transcribe(with: .tiny, options: option) else {
                XCTFail("Failed to transcribe")
                return
            }
            XCTAssertEqual(result.segments.first?.tokens.count, targetTokenCount)
        }
    }

    /// Multilingual Tests
    /// NOTE: These are purely for consistency checks and do not reflect the ground truth translations
    func testTranslateSpanish() async {
        let targetLanguage = "es"
        let options = DecodingOptions(task: .translate, language: targetLanguage, temperatureFallbackCount: 0)

        guard let result = try? await transcribe(with: .tiny, options: options, audioFile: "es_test_clip.wav") else {
            XCTFail("Failed to transcribe")
            return
        }

        XCTAssertEqual(result.text.split(separator: " ").prefix(2).joined(separator: " "), "This is")
    }

    func testTranscribeSpanish() async {
        let sourceLanguage = "es"
        let options = DecodingOptions(task: .transcribe, language: sourceLanguage, temperatureFallbackCount: 0)

        guard let result = try? await transcribe(with: .tiny, options: options, audioFile: "es_test_clip.wav") else {
            XCTFail("Failed to transcribe")
            return
        }
        XCTAssertEqual(result.text.split(separator: " ").prefix(4).joined(separator: " "), "Esta es una grabación")
    }

    func testTranslateJapanese() async {
        let targetLanguage = "ja"
        let options = DecodingOptions(task: .translate, language: targetLanguage, temperatureFallbackCount: 0)

        guard let result = try? await transcribe(with: .tiny, options: options, audioFile: "ja_test_clip.wav") else {
            XCTFail("Failed to transcribe")
            return
        }

        XCTAssertEqual(result.text.split(separator: " ").first, "Tokyo")
    }

    func testTranscribeJapanese() async {
        let sourceLanguage = "ja"
        let options = DecodingOptions(task: .transcribe, language: sourceLanguage, temperatureFallbackCount: 0)

        guard let result = try? await transcribe(with: .tiny, options: options, audioFile: "ja_test_clip.wav") else {
            XCTFail("Failed to transcribe")
            return
        }
        XCTAssertEqual(result.text.prefix(3), "東京は")
    }

    func testNoTimestamps() async {
        let options = DecodingOptions(withoutTimestamps: true)

        guard let result = try? await transcribe(with: .tiny, options: options) else {
            XCTFail("Failed to transcribe")
            return
        }

        XCTAssertEqual(result.segments.first?.text.normalized, "<|startoftranscript|><|en|><|transcribe|><|notimestamps|> And so my fellow Americans ask not what your country can do for you, ask what you can do for your country.<|endoftext|>".normalized)
    }

    func testSkipSpecialTokens() async {
        let options = DecodingOptions(skipSpecialTokens: true, withoutTimestamps: true)

        guard let result = try? await transcribe(with: .tiny, options: options) else {
            XCTFail("Failed to transcribe")
            return
        }

        XCTAssertEqual(result.segments.first?.text.normalized, " And so my fellow Americans ask not what your country can do for you, ask what you can do for your country.".normalized)
    }

    func testPrefill() async {
        let options = DecodingOptions(usePrefillPrompt: true)

        do {
            let result = try await transcribe(with: .tiny, options: options)
            XCTAssertNotNil(result?.text)
        } catch {
            XCTFail("Failed to transcribe \(error.localizedDescription)")
        }
    }

    func testNoPrefill() async {
        let options = DecodingOptions(usePrefillPrompt: false)

        guard let result = try? await transcribe(with: .tiny, options: options) else {
            XCTFail("Failed to transcribe")
            return
        }
        XCTAssertNotNil(result.text)
    }

    func testSilence() async {
        let whisperKit = try? await WhisperKit(modelFolder: tinyModelPath(), verbose: true, logLevel: .debug)

        let audioSamples = [Float](repeating: 0.0, count: 30 * 16000)

        let options = DecodingOptions(usePrefillPrompt: false, skipSpecialTokens: false)

        guard let result = try? await whisperKit!.transcribe(audioArray: audioSamples, decodeOptions: options) else {
            XCTFail("Failed to transcribe")
            return
        }
        XCTAssertTrue(result.segments.first!.tokens.contains(whisperKit!.tokenizer!.noSpeechToken))
    }

    func testTemperatureIncrement() async {
        let whisperKit = try? await WhisperKit(modelFolder: tinyModelPath(), verbose: true, logLevel: .debug)

        // Generate random audio samples
        let audioSamples = (0..<(30 * 16000)).map { _ in Float.random(in: -0.5...0.5) }

        // Define options with temperature increment settings
        let initialTemperature: Float = 0
        let temperatureIncrement: Float = 0.1
        let fallbackCount = 1
        let options = DecodingOptions(
            temperature: initialTemperature,
            temperatureIncrementOnFallback: temperatureIncrement,
            temperatureFallbackCount: fallbackCount,
            logProbThreshold: 0
        )

        // Perform transcription
        guard let result = try? await whisperKit!.transcribe(audioArray: audioSamples, decodeOptions: options) else {
            XCTFail("Failed to transcribe")
            return
        }

        let expectedTemperature = initialTemperature + temperatureIncrement * Float(fallbackCount)
        XCTAssertEqual(result.segments.first!.temperature, expectedTemperature, "Temperature was not incremented correctly after fallbacks")
    }

    func testTopK() async {
        var options = DecodingOptions(temperature: 0.5, topK: 10000)

        guard let result10000 = try? await transcribe(with: .tiny, options: options) else {
            XCTFail("Failed to transcribe")
            return
        }

        options = DecodingOptions(temperature: 0.5)

        guard let result5 = try? await transcribe(with: .tiny, options: options) else {
            XCTFail("Failed to transcribe")
            return
        }

        XCTAssertLessThan(Float(result5.timings!.decodingSampling), Float(result10000.timings!.decodingSampling), "topK=5 should be faster than topK=10000")
    }

    func testSeekClips() async {
        var options = DecodingOptions(withoutTimestamps: true, clipTimestamps: [0])

        guard let resultFull = try? await transcribe(with: .tiny, options: options) else {
            XCTFail("Failed to transcribe")
            return
        }

        let seekTime: Float = 3.0
        options = DecodingOptions(withoutTimestamps: true, clipTimestamps: [seekTime])

        guard let resultSeek = try? await transcribe(with: .tiny, options: options) else {
            XCTFail("Failed to transcribe")
            return
        }

        XCTAssertNotEqual(resultFull.text, resultSeek.text)
        XCTAssertTrue(resultFull.text.normalized.contains(resultSeek.text.normalized), "Seeking should be a subset of the full clip")
        XCTAssertFalse(resultSeek.text.normalized.contains(resultFull.text.normalized), "Seeking should be a subset of the full clip")
        XCTAssertEqual(resultSeek.segments.first?.start, seekTime, "Seek segment should have the input start time")
        XCTAssertNotEqual(resultFull.segments.first?.start, resultSeek.segments.first?.start, "Segments should have the different start times")
        XCTAssertEqual(resultFull.segments.first?.end, resultSeek.segments.first?.end, "Segments should have the same end time")
    }

    // MARK: - Utils Tests

    func testFillIndexesWithValue() throws {
        let logits = try MLMultiArray.logits([0.1, 0.2, 0.3, 0.4, 0.5, 0.6, 0.7])
        logits.fill(indexes: [] as [[NSNumber]], with: -FloatType.infinity)
        XCTAssertEqual(logits.data(for: 2), [0.1, 0.2, 0.3, 0.4, 0.5, 0.6, 0.7])

        let logits2 = try MLMultiArray.logits([0.1, 0.2, 0.3, 0.4, 0.5, 0.6, 0.7])
        let indexes2: [[NSNumber]] = [[0, 0, 0], [0, 0, 1], [0, 0, 5]]
        logits2.fill(indexes: indexes2, with: -FloatType.infinity)
        XCTAssertEqual(logits2.data(for: 2), [-.infinity, -.infinity, 0.3, 0.4, 0.5, -.infinity, 0.7])

        let logits3 = try MLMultiArray.logits([0.1, 0.2, 0.3, 0.4, 0.5, 0.6, 0.7])
        logits3.fillLastDimension(indexes: 0..<1, with: -FloatType.infinity)
        XCTAssertEqual(logits3.data(for: 2), [-.infinity, 0.2, 0.3, 0.4, 0.5, 0.6, 0.7])

        let logits4 = try MLMultiArray.logits([0.1, 0.2, 0.3, 0.4, 0.5, 0.6, 0.7])
        logits4.fillLastDimension(indexes: 2..<5, with: -FloatType.infinity)
        XCTAssertEqual(logits4.data(for: 2), [0.1, 0.2, -.infinity, -.infinity, -.infinity, 0.6, 0.7])
    }

    // MARK: - LogitsFilter Tests

    func testSuppressTokensFilter() throws {
        let tokensFilter1 = SuppressTokensFilter(suppressTokens: [])
        let logits1 = try MLMultiArray.logits([0.1, 0.2, 0.3, 0.4, 0.5, 0.6, 0.7])
        let result1 = tokensFilter1.filterLogits(logits1, withTokens: [])
        XCTAssertEqual(result1.data(for: 2), [0.1, 0.2, 0.3, 0.4, 0.5, 0.6, 0.7])

        let tokensFilter2 = SuppressTokensFilter(suppressTokens: [0])
        let logits2 = try MLMultiArray.logits([0.1, 0.2, 0.3, 0.4, 0.5, 0.6, 0.7])
        let result2 = tokensFilter2.filterLogits(logits2, withTokens: [])
        XCTAssertEqual(result2.data(for: 2), [-.infinity, 0.2, 0.3, 0.4, 0.5, 0.6, 0.7])

        let tokensFilter3 = SuppressTokensFilter(suppressTokens: [0, 2, 5, 6])
        let logits3 = try MLMultiArray.logits([0.1, 0.2, 0.3, 0.4, 0.5, 0.6, 0.7])
        let result3 = tokensFilter3.filterLogits(logits3, withTokens: [])
        XCTAssertEqual(result3.data(for: 2), [-.infinity, 0.2, -.infinity, 0.4, 0.5, -.infinity, -.infinity])
    }

    func testSuppressBlankFilter() throws {
        let tokensFilter1 = SuppressBlankFilter(suppressBlankTokens: [], sampleBegin: 0)
        let logits1 = try MLMultiArray.logits([0.1, 0.2, 0.3, 0.4, 0.5, 0.6, 0.7])
        let result1 = tokensFilter1.filterLogits(logits1, withTokens: [])
        XCTAssertEqual(result1.data(for: 2), [0.1, 0.2, 0.3, 0.4, 0.5, 0.6, 0.7])

        let tokensFilter2 = SuppressBlankFilter(suppressBlankTokens: [0], sampleBegin: 0)
        let logits2 = try MLMultiArray.logits([0.1, 0.2, 0.3, 0.4, 0.5, 0.6, 0.7])
        let result2 = tokensFilter2.filterLogits(logits2, withTokens: [])
        XCTAssertEqual(result2.data(for: 2), [-.infinity, 0.2, 0.3, 0.4, 0.5, 0.6, 0.7])

        let tokensFilter3 = SuppressBlankFilter(suppressBlankTokens: [0, 2, 6], sampleBegin: 0)
        let logits3 = try MLMultiArray.logits([0.1, 0.2, 0.3, 0.4, 0.5, 0.6, 0.7])
        let result3 = tokensFilter3.filterLogits(logits3, withTokens: [])
        XCTAssertEqual(result3.data(for: 2), [-.infinity, 0.2, -.infinity, 0.4, 0.5, 0.6, -.infinity])

        let tokensFilter4 = SuppressBlankFilter(suppressBlankTokens: [0, 2, 6], sampleBegin: 3)
        let logits4 = try MLMultiArray.logits([0.1, 0.2, 0.3, 0.4, 0.5, 0.6, 0.7])
        let result4 = tokensFilter4.filterLogits(logits4, withTokens: [1, 2, 3])
        XCTAssertEqual(result4.data(for: 2), [-.infinity, 0.2, -.infinity, 0.4, 0.5, 0.6, -.infinity])

        let tokensFilter5 = SuppressBlankFilter(suppressBlankTokens: [0, 2, 6], sampleBegin: 5)
        let logits5 = try MLMultiArray.logits([0.1, 0.2, 0.3, 0.4, 0.5, 0.6, 0.7])
        let result5 = tokensFilter5.filterLogits(logits5, withTokens: [1, 2, 3])
        XCTAssertEqual(result5.data(for: 2), [0.1, 0.2, 0.3, 0.4, 0.5, 0.6, 0.7])
    }
    
    func testTimestampRulesFilter() throws {
        // NOTE: for non-multilingual models we supress tokens immediately
        let tokensFilter1 = TimestampRulesFilter(
            transcribeToken: 100,
            translateToken: 101,
            noTimestampsToken: 2,
            timeTokenBegin: 4,
            endToken: 3,
            sampleBegin: 2,
            maxInitialTimestampIndex: nil,
            isModelMultilingual: false
        )
        let logits1 = try MLMultiArray.logits([1.1, 5.2, 0.3, 0.4, 0.2, 0.1, 0.2])
        let result1 = tokensFilter1.filterLogits(logits1, withTokens: [])
        XCTAssertEqual(result1.data(for: 2), [1.1, 5.2, -.infinity, 0.4, 0.2, 0.1, 0.2])

        let tokensFilter2 = TimestampRulesFilter(
            transcribeToken: 100,
            translateToken: 101,
            noTimestampsToken: 2,
            timeTokenBegin: 4,
            endToken: 3,
            sampleBegin: 2,
            maxInitialTimestampIndex: nil,
            isModelMultilingual: false
        )
        let logits2 = try MLMultiArray.logits([1.1, 0.2, 0.3, 0.4, 0.2, 0.1, 0.2])
        let result2 = tokensFilter2.filterLogits(logits2, withTokens: [])
        XCTAssertEqual(result2.data(for: 2), [-.infinity, -.infinity, -.infinity, -.infinity, 0.2, 0.1, 0.2])
    }

    func testTimestampRulesFilterMultilingual() throws {
        // NOTE: for multilingual models we supress tokens only after transcribe or translate token
        let tokensFilter1 = TimestampRulesFilter(
            transcribeToken: 100,
            translateToken: 101,
            noTimestampsToken: 2,
            timeTokenBegin: 4,
            endToken: 3,
            sampleBegin: 2,
            maxInitialTimestampIndex: nil,
            isModelMultilingual: true
        )
        let logits1 = try MLMultiArray.logits([1.1, 5.2, 0.3, 0.4, 0.2, 0.1, 0.2])
        let result1 = tokensFilter1.filterLogits(logits1, withTokens: [])
        XCTAssertEqual(result1.data(for: 2), [1.1, 5.2, 0.3, 0.4, 0.2, 0.1, 0.2])
        
        let tokensFilter2 = TimestampRulesFilter(
            transcribeToken: 100,
            translateToken: 101,
            noTimestampsToken: 2,
            timeTokenBegin: 4,
            endToken: 3,
            sampleBegin: 2,
            maxInitialTimestampIndex: nil,
            isModelMultilingual: true
        )
        let logits2 = try MLMultiArray.logits([1.1, 5.2, 0.3, 0.4, 0.2, 0.1, 0.2])
        let result2 = tokensFilter2.filterLogits(logits2, withTokens: [100])
        XCTAssertEqual(result2.data(for: 2), [1.1, 5.2, -.infinity, 0.4, 0.2, 0.1, 0.2])

        let tokensFilter3 = TimestampRulesFilter(
            transcribeToken: 100,
            translateToken: 101,
            noTimestampsToken: 2,
            timeTokenBegin: 4,
            endToken: 3,
            sampleBegin: 2,
            maxInitialTimestampIndex: nil,
            isModelMultilingual: true
        )
        let logits3 = try MLMultiArray.logits([1.1, 0.2, 0.3, 0.4, 0.2, 0.1, 0.2])
        let result3 = tokensFilter3.filterLogits(logits3, withTokens: [101])
        XCTAssertEqual(result3.data(for: 2), [-.infinity, -.infinity, -.infinity, -.infinity, 0.2, 0.1, 0.2])
    }

    // MARK: - Word Timestamp Tests

    func testDynamicTimeWarpingSimpleMatrix() {
        let matrix = [
            [1.0, 1.0, 1.0],
            [5.0, 2.0, 1.0],
            [1.0, 5.0, 2.0],
        ]

        let numRows = matrix.count
        let numColumns = matrix[0].count
        let mlMatrix = try! MLMultiArray(shape: [numRows, numColumns] as [NSNumber], dataType: .double)
        let ptr = UnsafeMutablePointer<Double>(OpaquePointer(mlMatrix.dataPointer))
        for (i, row) in matrix.enumerated() {
            for (j, value) in row.enumerated() {
                let linearOffset = mlMatrix.linearOffset(for: [i, j] as [NSNumber])
                ptr[linearOffset] = value
            }
        }

        let segmentSeeker = SegmentSeeker()
        do {
            let result = try segmentSeeker.dynamicTimeWarping(withMatrix: mlMatrix)
            let expected = (
                textIndices: [0, 1, 1, 2, 2],
                timeIndices: [0, 0, 1, 1, 2]
            )
            XCTAssertEqual(result.textIndices, expected.textIndices, "dynamicTimeWarping function did not return the expected path.")
            XCTAssertEqual(result.timeIndices, expected.timeIndices, "dynamicTimeWarping function did not return the expected path.")
        } catch {
            XCTFail("Unexpected error: \(error)")
        }
    }

    func testDynamicTimeWarpingLargeMatrix() {
        // Create a large matrix with non-linear characteristics
        let numberOfRows: NSNumber = 448
        let numberOfColumns: NSNumber = 1500

        // Populate the matrix with some non-linear data
        let matrix = try! MLMultiArray(shape: [numberOfRows, numberOfColumns], dataType: .float16)
        for i in 0..<numberOfRows.intValue {
            for j in 0..<numberOfColumns.intValue {
                matrix[i * numberOfColumns.intValue + j] = NSNumber(value: Double.random(in: 0...1))
            }
        }

        let segmentSeeker = SegmentSeeker()
        do {
            let result = try segmentSeeker.dynamicTimeWarping(withMatrix: matrix)
            // Validate the output dimensions
            XCTAssertFalse(result.textIndices.isEmpty, "Result should not be empty.")
            XCTAssertFalse(result.timeIndices.isEmpty, "Result should not be empty.")

            // Validate start and end points
            XCTAssertEqual(result.textIndices.first, 0, "Path should start at (0, 0).")
            XCTAssertEqual(result.timeIndices.first, 0, "Path should start at (0, 0).")
            XCTAssertEqual(result.textIndices.last, numberOfRows.intValue - 1, "Path should end at (N-1, M-1).")
            XCTAssertEqual(result.timeIndices.last, numberOfColumns.intValue - 1, "Path should end at (N-1, M-1).")

            // Check path continuity and bounds
            for i in 1..<result.textIndices.count {
                let (prevRow, prevCol) = (result.textIndices[i - 1], result.timeIndices[i - 1])
                let (currentRow, currentCol) = (result.textIndices[i], result.timeIndices[i])

                let rowDiff = currentRow - prevRow
                let colDiff = currentCol - prevCol

                // Assert that the row difference is 0 or 1
                XCTAssertTrue(rowDiff == 0 || rowDiff == 1, "Row difference should be 0 or 1")

                // Assert that the column difference is 0 or 1
                XCTAssertTrue(colDiff == 0 || colDiff == 1, "Column difference should be 0 or 1")

                // Assert that at least one of rowDiff or colDiff is 1
                XCTAssertTrue(rowDiff == 1 || colDiff == 1, "At least one of rowDiff or colDiff should be 1")

                // Assert that rowDiff and colDiff are not both 0
                XCTAssertFalse(rowDiff == 0 && colDiff == 0, "Both rowDiff and colDiff should not be 0 at the same time")
            }
        } catch {
            XCTFail("Unexpected error: \(error)")
        }
    }

    func testFindAlignment() async {
        let numberOfRows: NSNumber = 448
        let numberOfColumns: NSNumber = 1500

        // Populate the matrix with some non-linear data
        let matrix = try! MLMultiArray(shape: [numberOfRows, numberOfColumns], dataType: .float16)
        let tokenProbs = Array(repeating: 0.0, count: numberOfRows.intValue).map { _ in Float.random(in: -1..<0) }
        for i in 0..<numberOfRows.intValue {
            for j in 0..<numberOfColumns.intValue {
                matrix[i * numberOfColumns.intValue + j] = NSNumber(value: Double.random(in: 0...1))
            }
        }

        let tokenizer = try! await loadTokenizer(for: .tiny)

        let wordTokenIds = [400, 370, 452, 7177, 6280, 11, 1029, 406, 437, 428, 1941, 393, 360, 337, 291, 11, 1029, 437, 291, 393, 360, 337, 428, 1941, 13]
        do {
            let result = try SegmentSeeker().findAlignment(
                wordTokenIds: wordTokenIds,
                alignmentWeights: matrix,
                tokenLogProbs: tokenProbs,
                tokenizer: tokenizer
            )

            XCTAssertFalse(result.isEmpty, "Result should not be empty.")

            var previousEndTime: Float = -1.0
            for wordTiming in result {
                XCTAssertFalse(wordTiming.word.isEmpty, "Word should not be empty.")
                XCTAssertFalse(wordTiming.tokens.isEmpty, "Tokens should not be empty.")
                XCTAssert(wordTiming.tokens.allSatisfy { $0 >= 0 }, "All token IDs should be non-negative.")
                XCTAssertLessThanOrEqual(wordTiming.start, wordTiming.end, "Start should be less than or equal to end.")
                XCTAssertGreaterThanOrEqual(wordTiming.start, previousEndTime, "Start time should not be earlier than the previous end time.")
                XCTAssertGreaterThanOrEqual(wordTiming.probability, 0.0, "Probability should not be negative.")
                XCTAssertLessThanOrEqual(wordTiming.probability, 1.0, "Probability should not be greater than 1.")

                previousEndTime = wordTiming.end
            }
        } catch {
            XCTFail("Unexpected error: \(error)")
        }
    }

    func testMergePunctuations() async {
        // Hello, world! This is a test, isn't it?
        let wordTimings = [
            WordTiming(word: "<|0.00|>", tokens: [50364], start: 0, end: 1, probability: 1),
            WordTiming(word: " Hello", tokens: [2425], start: 1, end: 2, probability: 1),
            WordTiming(word: ",", tokens: [11], start: 2, end: 3, probability: 1),
            WordTiming(word: " world", tokens: [1002], start: 3, end: 4, probability: 1),
            WordTiming(word: "!", tokens: [0], start: 4, end: 5, probability: 1),
            WordTiming(word: "<|1.00|>", tokens: [50414], start: 5, end: 6, probability: 1),
            WordTiming(word: "<|1.00|>", tokens: [50414], start: 6, end: 7, probability: 1),
            WordTiming(word: " This", tokens: [639], start: 7, end: 8, probability: 1),
            WordTiming(word: " is", tokens: [307], start: 8, end: 9, probability: 1),
            WordTiming(word: " a", tokens: [257], start: 9, end: 10, probability: 1),
            WordTiming(word: " test", tokens: [220, 31636], start: 10, end: 11, probability: 1),
            WordTiming(word: ",", tokens: [11], start: 11, end: 12, probability: 1),
            WordTiming(word: " isn't", tokens: [1943, 380], start: 12, end: 13, probability: 1),
            WordTiming(word: " it", tokens: [309], start: 13, end: 14, probability: 1),
            WordTiming(word: "?", tokens: [30], start: 14, end: 15, probability: 1),
            WordTiming(word: "<|endoftext|>", tokens: [50257], start: 15, end: 16, probability: 1),
        ]

        let mergedAlignmentTiming = SegmentSeeker().mergePunctuations(alignment: wordTimings, prepended: "\"'“¿([{-", appended: "\"'.。,，!！?？:：”)]}、")

        let expectedWordTimings = [
            WordTiming(word: "<|0.00|>", tokens: [50364], start: 0, end: 1, probability: 1),
            WordTiming(word: " Hello,", tokens: [2425, 11], start: 1, end: 3, probability: 1),
            WordTiming(word: " world!", tokens: [1002, 0], start: 3, end: 5, probability: 1),
            WordTiming(word: "<|1.00|>", tokens: [50414], start: 5, end: 6, probability: 1),
            WordTiming(word: "<|1.00|>", tokens: [50414], start: 6, end: 7, probability: 1),
            WordTiming(word: " This", tokens: [639], start: 7, end: 8, probability: 1),
            WordTiming(word: " is", tokens: [307], start: 8, end: 9, probability: 1),
            WordTiming(word: " a", tokens: [257], start: 9, end: 10, probability: 1),
            WordTiming(word: " test,", tokens: [220, 31636, 11], start: 10, end: 12, probability: 1),
            WordTiming(word: " isn't", tokens: [1943, 380], start: 12, end: 13, probability: 1),
            WordTiming(word: " it?", tokens: [309, 30], start: 13, end: 15, probability: 1),
            WordTiming(word: "<|endoftext|>", tokens: [50257], start: 15, end: 16, probability: 1),
        ]

        // First, assert the counts are as expected
        XCTAssertEqual(mergedAlignmentTiming.count, expectedWordTimings.count, "Merged timings count does not match expected count")

        // Then, iterate through each expected timing and assert properties
        for i in 0..<expectedWordTimings.count {
            XCTAssertEqual(mergedAlignmentTiming[i].word, expectedWordTimings[i].word, "Word text at index \(i) does not match")
            XCTAssertEqual(mergedAlignmentTiming[i].tokens, expectedWordTimings[i].tokens, "Tokens at index \(i) do not match")
            XCTAssertEqual(mergedAlignmentTiming[i].start, expectedWordTimings[i].start, "Start time at index \(i) does not match")
            XCTAssertEqual(mergedAlignmentTiming[i].end, expectedWordTimings[i].end, "End time at index \(i) does not match")
            XCTAssertEqual(mergedAlignmentTiming[i].probability, expectedWordTimings[i].probability, "Probability at index \(i) does not match")
        }
    }

    func testMergePunctuationsSpanish() async {
        // Spanish text: ¡Hola Mundo! Esta es una prueba, ¿no?
        let wordTimings = [
            WordTiming(word: "<|notimestamps|>", tokens: [50363], start: 0, end: 1, probability: 1),
            WordTiming(word: "¡Hola", tokens: [24364, 48529], start: 1, end: 2, probability: 1),
            WordTiming(word: " Mundo", tokens: [376, 6043], start: 2, end: 3, probability: 1),
            WordTiming(word: "!", tokens: [0], start: 3, end: 4, probability: 1),
            WordTiming(word: " Esta", tokens: [20547], start: 4, end: 5, probability: 1),
            WordTiming(word: " es", tokens: [785], start: 5, end: 6, probability: 1),
            WordTiming(word: " una", tokens: [2002], start: 6, end: 7, probability: 1),
            WordTiming(word: " prueba", tokens: [48241], start: 7, end: 8, probability: 1),
            WordTiming(word: ",", tokens: [11], start: 8, end: 9, probability: 1),
            WordTiming(word: " ¿no", tokens: [3841, 1771], start: 9, end: 10, probability: 1),
            WordTiming(word: "?", tokens: [30], start: 10, end: 11, probability: 1),
            WordTiming(word: "<|endoftext|>", tokens: [50257], start: 11, end: 12, probability: 1),
        ]

        let mergedAlignmentTiming = SegmentSeeker().mergePunctuations(alignment: wordTimings, prepended: "\"'“¿([{-", appended: "\"'.。,，!！?？:：”)]}、")

        let expectedWordTimings = [
            WordTiming(word: "<|notimestamps|>", tokens: [50363], start: 0, end: 1, probability: 1),
            WordTiming(word: "¡Hola", tokens: [24364, 48529], start: 1, end: 2, probability: 1),
            WordTiming(word: " Mundo!", tokens: [376, 6043, 0], start: 2, end: 4, probability: 1),
            WordTiming(word: " Esta", tokens: [20547], start: 4, end: 5, probability: 1),
            WordTiming(word: " es", tokens: [785], start: 5, end: 6, probability: 1),
            WordTiming(word: " una", tokens: [2002], start: 6, end: 7, probability: 1),
            WordTiming(word: " prueba,", tokens: [48241, 11], start: 7, end: 9, probability: 1),
            WordTiming(word: " ¿no?", tokens: [3841, 1771, 30], start: 9, end: 11, probability: 1),
            WordTiming(word: "<|endoftext|>", tokens: [50257], start: 11, end: 12, probability: 1),
        ]

        // First, assert the counts are as expected
        XCTAssertEqual(mergedAlignmentTiming.count, expectedWordTimings.count, "Merged timings count does not match expected count")

        // Then, iterate through each expected timing and assert properties
        for i in 0..<expectedWordTimings.count {
            XCTAssertEqual(mergedAlignmentTiming[i].word, expectedWordTimings[i].word, "Word text at index \(i) does not match")
            XCTAssertEqual(mergedAlignmentTiming[i].tokens, expectedWordTimings[i].tokens, "Tokens at index \(i) do not match")
            XCTAssertEqual(mergedAlignmentTiming[i].start, expectedWordTimings[i].start, "Start time at index \(i) does not match")
            XCTAssertEqual(mergedAlignmentTiming[i].end, expectedWordTimings[i].end, "End time at index \(i) does not match")
            XCTAssertEqual(mergedAlignmentTiming[i].probability, expectedWordTimings[i].probability, "Probability at index \(i) does not match")
        }
    }

    func testMergePunctuationsJapanese() async {
        // Japanese text: こんにちは、世界！これはテストですよね？
        let wordTimings = [
            WordTiming(word: "<|0.00|>", tokens: [50364], start: 0, end: 1, probability: 1),
            WordTiming(word: "こんにちは", tokens: [38088], start: 1, end: 2, probability: 1),
            WordTiming(word: "、", tokens: [1231], start: 2, end: 3, probability: 1),
            WordTiming(word: "世界", tokens: [24486], start: 3, end: 4, probability: 1),
            WordTiming(word: "！", tokens: [171, 120, 223], start: 4, end: 5, probability: 1),
            WordTiming(word: "これは", tokens: [25212], start: 5, end: 6, probability: 1),
            WordTiming(word: "テ", tokens: [22985], start: 6, end: 7, probability: 1),
            WordTiming(word: "スト", tokens: [40498], start: 7, end: 8, probability: 1),
            WordTiming(word: "です", tokens: [4767], start: 8, end: 9, probability: 1),
            WordTiming(word: "よね", tokens: [30346], start: 9, end: 10, probability: 1),
            WordTiming(word: "？", tokens: [171, 120, 253], start: 10, end: 11, probability: 1),
            WordTiming(word: "<|endoftext|>", tokens: [50257], start: 11, end: 12, probability: 1),
        ]

        let mergedAlignmentTiming = SegmentSeeker().mergePunctuations(alignment: wordTimings, prepended: "\"'“¿([{-", appended: "\"'.。,，!！?？:：”)]}、")

        let expectedWordTimings = [
            WordTiming(word: "<|0.00|>", tokens: [50364], start: 0, end: 1, probability: 1),
            WordTiming(word: "こんにちは、", tokens: [38088, 1231], start: 1, end: 3, probability: 1),
            WordTiming(word: "世界！", tokens: [24486, 171, 120, 223], start: 3, end: 5, probability: 1),
            WordTiming(word: "これは", tokens: [25212], start: 5, end: 6, probability: 1),
            WordTiming(word: "テ", tokens: [22985], start: 6, end: 7, probability: 1),
            WordTiming(word: "スト", tokens: [40498], start: 7, end: 8, probability: 1),
            WordTiming(word: "です", tokens: [4767], start: 8, end: 9, probability: 1),
            WordTiming(word: "よね？", tokens: [30346, 171, 120, 253], start: 9, end: 11, probability: 1),
            WordTiming(word: "<|endoftext|>", tokens: [50257], start: 11, end: 12, probability: 1),
        ]

        // First, assert the counts are as expected
        XCTAssertEqual(mergedAlignmentTiming.count, expectedWordTimings.count, "Merged timings count does not match expected count")

        // Then, iterate through each expected timing and assert properties
        for i in 0..<expectedWordTimings.count {
            XCTAssertEqual(mergedAlignmentTiming[i].word, expectedWordTimings[i].word, "Word text at index \(i) does not match")
            XCTAssertEqual(mergedAlignmentTiming[i].tokens, expectedWordTimings[i].tokens, "Tokens at index \(i) do not match")
            XCTAssertEqual(mergedAlignmentTiming[i].start, expectedWordTimings[i].start, "Start time at index \(i) does not match")
            XCTAssertEqual(mergedAlignmentTiming[i].end, expectedWordTimings[i].end, "End time at index \(i) does not match")
            XCTAssertEqual(mergedAlignmentTiming[i].probability, expectedWordTimings[i].probability, "Probability at index \(i) does not match")
        }
    }

    func testWordTimestampCorrectness() async {
        let options = DecodingOptions(wordTimestamps: true)

        guard let result = try? await transcribe(with: .tiny, options: options) else {
            XCTFail("Failed to transcribe")
            return
        }

        let wordTimings = result.segments.compactMap { $0.words }.flatMap { $0 }

        let expectedWordTimings = [
            WordTiming(word: " And", tokens: [400], start: 0.32, end: 0.68, probability: 0.85),
            WordTiming(word: " so", tokens: [370], start: 0.68, end: 1.1, probability: 1.0),
            WordTiming(word: " my", tokens: [452], start: 1.1, end: 1.36, probability: 0.51),
            WordTiming(word: " fellow", tokens: [7177], start: 1.36, end: 1.74, probability: 0.52),
            WordTiming(word: " Americans", tokens: [6280], start: 1.74, end: 2.26, probability: 0.82),
            WordTiming(word: " ask", tokens: [1029], start: 2.26, end: 3.82, probability: 0.4),
            WordTiming(word: " not", tokens: [406], start: 3.82, end: 4.56, probability: 1.0),
            WordTiming(word: " what", tokens: [437], start: 4.56, end: 5.68, probability: 0.91),
            WordTiming(word: " your", tokens: [428], start: 5.68, end: 5.92, probability: 0.22),
            WordTiming(word: " country", tokens: [1941], start: 5.92, end: 6.38, probability: 0.64),
            WordTiming(word: " can", tokens: [393], start: 6.38, end: 6.76, probability: 0.52),
            WordTiming(word: " do", tokens: [360], start: 6.76, end: 6.98, probability: 0.85),
            WordTiming(word: " for", tokens: [337], start: 6.98, end: 7.22, probability: 0.97),
            WordTiming(word: " you,", tokens: [291, 11], start: 7.22, end: 8.36, probability: 0.97),
            WordTiming(word: " ask", tokens: [1029], start: 8.36, end: 8.66, probability: 0.93),
            WordTiming(word: " what", tokens: [437], start: 8.66, end: 8.86, probability: 0.98),
            WordTiming(word: " you", tokens: [291], start: 8.86, end: 9.22, probability: 0.06),
            WordTiming(word: " can", tokens: [393], start: 9.22, end: 9.44, probability: 0.58),
            WordTiming(word: " do", tokens: [360], start: 9.44, end: 9.64, probability: 0.87),
            WordTiming(word: " for", tokens: [337], start: 9.64, end: 9.86, probability: 0.95),
            WordTiming(word: " your", tokens: [428], start: 9.86, end: 10.06, probability: 0.96),
            WordTiming(word: " country.", tokens: [1941, 13], start: 10.06, end: 10.5, probability: 0.91)
        ]

        XCTAssertEqual(wordTimings.count, expectedWordTimings.count, "Number of word timings should match")

        for (index, wordTiming) in wordTimings.enumerated() {
            let expectedWordTiming = expectedWordTimings[index]

<<<<<<< HEAD
            XCTAssertEqual(wordTiming.word, expectedWordTiming.word, "Word should match at index \(index)")
            XCTAssertEqual(wordTiming.tokens, expectedWordTiming.tokens, "Tokens should match at index \(index)")

            let startTimeDifference = abs(wordTiming.start - expectedWordTiming.start)
            XCTAssertLessThanOrEqual(startTimeDifference, 0.1, "Start time difference for word '\(wordTiming.word)' should be within +/- 0.1 seconds (expected: \(expectedWordTiming.start), actual: \(wordTiming.start))")

            let endTimeDifference = abs(wordTiming.end - expectedWordTiming.end)
            XCTAssertLessThanOrEqual(endTimeDifference, 0.1, "End time difference for word '\(wordTiming.word)' should be within +/- 0.1 seconds (expected: \(expectedWordTiming.end), actual: \(wordTiming.end))")

            let probabilityDifference = abs(wordTiming.probability - expectedWordTiming.probability)
            XCTAssertLessThanOrEqual(probabilityDifference, 0.1, "Probability difference for word '\(wordTiming.word)' should be within +/- 0.1 (expected: \(expectedWordTiming.probability), actual: \(wordTiming.probability))")
        }
    }

    // MARK: - Streaming Timestamp Tests

    func testStreamingTimestamps() async throws {
        let options = DecodingOptions(usePrefillPrompt: true, wordTimestamps: true)
//        let audioFile = "ted_60.m4a"
        let audioFile = "jfk.wav"
        let modelPath = tinyModelPath()
//        let modelPath = largev3ModelPath()
//        let computeOptions = ModelComputeOptions(
//            melCompute: .cpuOnly,
//            audioEncoderCompute: .cpuOnly,
//            textDecoderCompute: .cpuOnly,
//            prefillCompute: .cpuOnly
//        )

        let whisperKit = try await WhisperKit(modelFolder: modelPath,/* computeOptions: computeOptions,*/ verbose: true, logLevel: .debug)

        // Get the current decoderState from the textDecoder
        let textDecoder = whisperKit.textDecoder as! TextDecoder
//        var decodingState = textDecoder.decodingState


        // Create a new DecodingInputs instance if decoderState is nil
//        if decodingState == nil {
//            let decodingInputs = textDecoder.prepareDecoderInputs(withPrompt: [whisperKit.tokenizer!.startOfTranscriptToken])!
//            decodingState = DecodingState(
//                decodingInputs: decodingInputs,
//                currentTokens: decodingInputs.initialPrompt,
//                logProbs: Array(repeating: 0, count: decodingInputs.initialPrompt.count)
//            )
//        }

        let startTime = Date()
        let audioComponents = audioFile.components(separatedBy: ".")
        guard let audioFileURL = Bundle.module.path(forResource: audioComponents.first, ofType: audioComponents.last) else {
            XCTFail("Audio file not found")
            return
        }
        guard let audioBuffer = AudioProcessor.loadAudio(fromPath: audioFileURL) else {
            XCTFail("Failed to load audio buffer")
            return
        }
        let audioArray = AudioProcessor.convertBufferToArray(buffer: audioBuffer)


        var results: [TranscriptionResult?] = []
        var prevResult: TranscriptionResult?
        var lastAgreedSeconds: Float = 0.0
        let agreementCountNeeded = 3
        var hypothesisWords: [WordTiming] = []
        var prevWords: [WordTiming] = []
        var lastAgreedWords: [WordTiming] = []
        var confirmedWords: [WordTiming] = []

        for seekSample in stride(from: 0, to: audioArray.count, by: 16000) {
            let endSample = min(seekSample + 16000, audioArray.count)
            Logging.info("[testStreamingTimestamps] \(lastAgreedSeconds)-\(Double(endSample)/16000.0) seconds")

            let simulatedStreamingAudio = Array(audioArray[..<endSample])
            var streamOptions = options
            streamOptions.clipTimestamps = [lastAgreedSeconds]
            let lastAgreedTokens = lastAgreedWords.flatMap { $0.tokens }
            streamOptions.initialPromptTokens = lastAgreedTokens
            do {
                let result: TranscriptionResult? = try await whisperKit.transcribe(audioArray: simulatedStreamingAudio, decodeOptions: streamOptions)
                if let result = result {
                    hypothesisWords = result.allWords.filter { $0.start > lastAgreedSeconds - 0.1 }

                    if let prevResult = prevResult {
                        prevWords = prevResult.allWords.filter { $0.start > lastAgreedSeconds - 0.1 }
                        let commonPrefix = findLongestCommonPrefix(prevWords, hypothesisWords)
                        Logging.info("[testStreamingTimestamps] Prev \"\((prevWords.map { $0.word }).joined())\"")
                        Logging.info("[testStreamingTimestamps] Next \"\((hypothesisWords.map { $0.word }).joined())\"")
                        Logging.info("[testStreamingTimestamps] Found common prefix \"\((commonPrefix.map { $0.word }).joined())\"")

                        if commonPrefix.count >= agreementCountNeeded {
                            lastAgreedWords = commonPrefix.suffix(agreementCountNeeded)
                            lastAgreedSeconds = lastAgreedWords.first!.start
                            Logging.info("[testStreamingTimestamps] Found new last agreed word \(lastAgreedWords.first!.word) at \(lastAgreedSeconds) seconds")

                            confirmedWords.append(contentsOf: commonPrefix.prefix(commonPrefix.count - agreementCountNeeded))
                            let currentWords = confirmedWords.map { $0.word }.joined()
                            Logging.info("[testStreamingTimestamps] Current:  \(lastAgreedSeconds) -> \(Double(endSample)/16000.0) \(currentWords)")
                        } else {
                            Logging.info("[testStreamingTimestamps] Using same last agreed time \(lastAgreedSeconds)")
                        }


                    }
                    prevResult = result
                }
                results.append(result)
            } catch {
                XCTFail(error.localizedDescription)
            }
        }

        // Accept the final hypothesis because it is the last of the available audio
        let final = lastAgreedWords + findLongestDifferentSuffix(prevWords, hypothesisWords)
        confirmedWords.append(contentsOf: final)

        let finalWords = confirmedWords.map { $0.word }.joined()
        Logging.info("[testStreamingTimestamps] Current: \(finalWords)")
        Logging.info("[testStreamingTimestamps] Time taken: \(Date().timeIntervalSince(startTime)) seconds")

        // Perform assertions or further processing with the results array
        Logging.info("[testStreamingTimestamps] Done")

        XCTAssertEqual(finalWords, " And so my fellow Americans. Ask not what your country can do for you ask what you can do for your country.")
    }

    func findLongestCommonPrefix(_ words1: [WordTiming], _ words2: [WordTiming]) -> [WordTiming] {
        let commonPrefix = zip(words1, words2).prefix(while: { $0.word == $1.word })
        return commonPrefix.map { $0.0 }
    }

    func findLongestDifferentSuffix(_ words1: [WordTiming], _ words2: [WordTiming]) -> [WordTiming] {
        let commonPrefix = findLongestCommonPrefix(words1, words2)
        let remainingWords = words2[commonPrefix.count...]
        return Array(remainingWords)
    }

=======
            XCTAssertEqual(wordTiming.word.normalized, expectedWordTiming.word.normalized, "Word should match at index \(index) (expected: \(expectedWordTiming.word), actual: \(wordTiming.word))")

            XCTAssertEqual(wordTiming.start, expectedWordTiming.start, accuracy: 0.5, "Start time difference for word '\(wordTiming.word)' should be within +/- 0.1 seconds (expected: \(expectedWordTiming.start), actual: \(wordTiming.start))")

            XCTAssertEqual(wordTiming.end, expectedWordTiming.end, accuracy: 0.5, "End time difference for word '\(wordTiming.word)' should be within +/- 0.1 seconds (expected: \(expectedWordTiming.end), actual: \(wordTiming.end))")
        }
    }
>>>>>>> 0f19f7ed
}

// MARK: - Helpers

@available(macOS 13, iOS 16, watchOS 10, visionOS 1, *)
extension MLMultiArray {
    /// Create `MLMultiArray` of shape [1, 1, arr.count] and fill up the last
    /// dimension with with values from arr.
    static func logits(_ arr: [FloatType]) throws -> MLMultiArray {
        let logits = try MLMultiArray(shape: [1, 1, arr.count] as [NSNumber], dataType: .float16)
        let ptr = UnsafeMutablePointer<FloatType>(OpaquePointer(logits.dataPointer))
        for (index, value) in arr.enumerated() {
            let linearOffset = logits.linearOffset(for: [0, 0, index as NSNumber])
            ptr[linearOffset] = value
        }
        return logits
    }

    /// Get the data from `MLMultiArray` for given dimension
    func data(for dimension: Int) -> [FloatType] {
        let count = shape[dimension].intValue
        let indexes = stride(from: 0, to: count, by: 1).map { [0, 0, $0 as NSNumber] }
        var result = [FloatType]()
        let ptr = UnsafeMutablePointer<FloatType>(OpaquePointer(dataPointer))
        for index in indexes {
            let linearOffset = linearOffset(for: index as [NSNumber])
            result.append(ptr[linearOffset])
        }
        return result
    }
}

@available(macOS 13, iOS 16, watchOS 10, visionOS 1, *)
extension XCTestCase {
    func transcribe(with variant: ModelVariant, options: DecodingOptions, audioFile: String = "jfk.wav", file: StaticString = #file, line: UInt = #line) async throws -> TranscriptionResult? {
        var modelPath = tinyModelPath()
        switch variant {
            case .largev3:
                modelPath = largev3ModelPath()
            default:
                modelPath = tinyModelPath()
        }
        let computeOptions = ModelComputeOptions(
            melCompute: .cpuOnly,
            audioEncoderCompute: .cpuOnly,
            textDecoderCompute: .cpuOnly,
            prefillCompute: .cpuOnly
        )
        let whisperKit = try await WhisperKit(modelFolder: modelPath, computeOptions: computeOptions, verbose: true, logLevel: .debug)
        trackForMemoryLeaks(on: whisperKit, file: file, line: line)

        let audioComponents = audioFile.components(separatedBy: ".")
        guard let audioFileURL = Bundle.module.path(forResource: audioComponents.first, ofType: audioComponents.last) else {
            return nil
        }

        let result = try await whisperKit.transcribe(audioPath: audioFileURL, decodeOptions: options)
        return result
    }

    func tinyModelPath() -> String {
        let modelDir = "whisperkit-coreml/openai_whisper-tiny"
        guard let modelPath = Bundle.module.urls(forResourcesWithExtension: "mlmodelc", subdirectory: modelDir)?.first?.deletingLastPathComponent().path else {
            print("Failed to load model, ensure \"Models/\(modelDir)\" exists via Makefile command: `make download-models`")
            return ""
        }
        return modelPath
    }

    func largev3ModelPath() -> String {
        let modelDir = "whisperkit-coreml/openai_whisper-large-v3" // use faster to compile model for tests
        guard let modelPath = Bundle.module.urls(forResourcesWithExtension: "mlmodelc", subdirectory: modelDir)?.first?.deletingLastPathComponent().path else {
            print("Failed to load model, ensure \"Models/\(modelDir)\" exists via Makefile command: `make download-models`")
            return ""
        }
        return modelPath
    }

    func largev3TurboModelPath() -> String {
        let modelDir = "whisperkit-coreml/openai_whisper-large-v3_turbo"
        guard let modelPath = Bundle.module.urls(forResourcesWithExtension: "mlmodelc", subdirectory: modelDir)?.first?.deletingLastPathComponent().path else {
            print("Failed to load model, ensure \"Models/\(modelDir)\" exists via Makefile command: `make download-models`")
            return ""
        }
        return modelPath
    }

    func allModelPaths() -> [String] {
        let fileManager = FileManager.default
        var modelPaths: [String] = []
        let directory = "whisperkit-coreml"

        do {
            let resourceKeys: [URLResourceKey] = [.isDirectoryKey]
            guard let baseurl = Bundle.module.resourceURL?.appendingPathComponent(directory) else {
                print("Base URL for directory \(directory) not found.")
                return []
            }

            let directoryContents = try fileManager.contentsOfDirectory(at: baseurl, includingPropertiesForKeys: resourceKeys, options: .skipsHiddenFiles)

            for folderURL in directoryContents {
                let resourceValues = try folderURL.resourceValues(forKeys: Set(resourceKeys))
                if resourceValues.isDirectory == true {
                    // Check if the directory contains actual data files, or if it contains pointer files.
                    // As a proxy, use the MelSpectrogramc.mlmodel/coredata.bin file.
                    let proxyFileToCheck = folderURL.appendingPathComponent("MelSpectrogram.mlmodelc/coremldata.bin")
                    if isGitLFSPointerFile(url: proxyFileToCheck) {
                        continue
                    }
                    
                    // Check if the directory name contains the quantization pattern
                    // Only test large quantized models
                    let dirName = folderURL.lastPathComponent
                    if !(dirName.contains("q") && !dirName.contains("large")) {
                        modelPaths.append(folderURL.absoluteString)
                    }
                }
            }
        } catch {
            print(error.localizedDescription)
        }

        return modelPaths
    }
    
    // Function to check if the beginning of the file matches a Git LFS pointer pattern
    func isGitLFSPointerFile(url: URL) -> Bool {
        do {
            let fileHandle = try FileHandle(forReadingFrom: url)
            // Read the first few bytes of the file to get enough for the Git LFS pointer signature
            let data = fileHandle.readData(ofLength: 512) // Read first 512 bytes
            fileHandle.closeFile()

            if let string = String(data: data, encoding: .utf8),
               string.starts(with: "version https://git-lfs.github.com/") {
                return true
            }
        } catch {
            fatalError("Failed to read file: \(error)")
        }
        
        return false
    }

    func trackForMemoryLeaks(on instance: AnyObject, file: StaticString = #filePath, line: UInt = #line) {
        addTeardownBlock { [weak instance] in
            XCTAssertNil(instance, "Detected potential memory leak", file: file, line: line)
        }
    }
}

extension String {
    var normalized: String {
        // Trim whitespace and newlines
        let trimmedString = self.trimmingCharacters(in: .whitespacesAndNewlines)

        // Convert to lowercase
        let lowercaseString = trimmedString.lowercased()

        // Remove punctuation
        let noPunctuationString = lowercaseString.components(separatedBy: .punctuationCharacters).joined()

        // Replace multiple spaces with a single space
        let singleSpacedString = noPunctuationString.replacingOccurrences(of: " +", with: " ", options: .regularExpression)

        return singleSpacedString
    }
}<|MERGE_RESOLUTION|>--- conflicted
+++ resolved
@@ -955,18 +955,11 @@
         for (index, wordTiming) in wordTimings.enumerated() {
             let expectedWordTiming = expectedWordTimings[index]
 
-<<<<<<< HEAD
-            XCTAssertEqual(wordTiming.word, expectedWordTiming.word, "Word should match at index \(index)")
-            XCTAssertEqual(wordTiming.tokens, expectedWordTiming.tokens, "Tokens should match at index \(index)")
-
-            let startTimeDifference = abs(wordTiming.start - expectedWordTiming.start)
-            XCTAssertLessThanOrEqual(startTimeDifference, 0.1, "Start time difference for word '\(wordTiming.word)' should be within +/- 0.1 seconds (expected: \(expectedWordTiming.start), actual: \(wordTiming.start))")
-
-            let endTimeDifference = abs(wordTiming.end - expectedWordTiming.end)
-            XCTAssertLessThanOrEqual(endTimeDifference, 0.1, "End time difference for word '\(wordTiming.word)' should be within +/- 0.1 seconds (expected: \(expectedWordTiming.end), actual: \(wordTiming.end))")
-
-            let probabilityDifference = abs(wordTiming.probability - expectedWordTiming.probability)
-            XCTAssertLessThanOrEqual(probabilityDifference, 0.1, "Probability difference for word '\(wordTiming.word)' should be within +/- 0.1 (expected: \(expectedWordTiming.probability), actual: \(wordTiming.probability))")
+            XCTAssertEqual(wordTiming.word.normalized, expectedWordTiming.word.normalized, "Word should match at index \(index) (expected: \(expectedWordTiming.word), actual: \(wordTiming.word))")
+
+            XCTAssertEqual(wordTiming.start, expectedWordTiming.start, accuracy: 0.5, "Start time difference for word '\(wordTiming.word)' should be within +/- 0.1 seconds (expected: \(expectedWordTiming.start), actual: \(wordTiming.start))")
+
+            XCTAssertEqual(wordTiming.end, expectedWordTiming.end, accuracy: 0.5, "End time difference for word '\(wordTiming.word)' should be within +/- 0.1 seconds (expected: \(expectedWordTiming.end), actual: \(wordTiming.end))")
         }
     }
 
@@ -1092,15 +1085,6 @@
         return Array(remainingWords)
     }
 
-=======
-            XCTAssertEqual(wordTiming.word.normalized, expectedWordTiming.word.normalized, "Word should match at index \(index) (expected: \(expectedWordTiming.word), actual: \(wordTiming.word))")
-
-            XCTAssertEqual(wordTiming.start, expectedWordTiming.start, accuracy: 0.5, "Start time difference for word '\(wordTiming.word)' should be within +/- 0.1 seconds (expected: \(expectedWordTiming.start), actual: \(wordTiming.start))")
-
-            XCTAssertEqual(wordTiming.end, expectedWordTiming.end, accuracy: 0.5, "End time difference for word '\(wordTiming.word)' should be within +/- 0.1 seconds (expected: \(expectedWordTiming.end), actual: \(wordTiming.end))")
-        }
-    }
->>>>>>> 0f19f7ed
 }
 
 // MARK: - Helpers
