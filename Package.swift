// swift-tools-version: 5.9
// The swift-tools-version declares the minimum version of Swift required to build this package.

import PackageDescription
import Foundation

let package = Package(
    name: "whisperkit",
    platforms: [
        .iOS(.v16),
        .macOS("13.3"),
        .watchOS(.v10)
    ],
    products: [
        .library(
            name: "WhisperKit",
            targets: ["WhisperKit"]
        ),
    ] 
    + cliProducts()
    + mlxProducts(),
    dependencies: [
        .package(url: "https://github.com/huggingface/swift-transformers.git", exact: "0.1.7"),
        .package(url: "https://github.com/apple/swift-argument-parser.git", exact: "1.3.0"),
<<<<<<< HEAD
    ]
}

func mlxDependencies() -> [PackageDescription.Package.Dependency] {
    let isMLXDisabled = ProcessInfo.processInfo.environment["MLX_DISABLED"] == "1"
    if isMLXDisabled {
        return []
    } else {
        return [
            .package(url: "https://github.com/ml-explore/mlx-swift", exact: "0.15.2"),
        ]
    }
}

func targets() -> [PackageDescription.Target] {
    return [
=======
    ] + mlxDependencies(),
    targets: [
>>>>>>> 2ea84262
        .target(
            name: "WhisperKit",
            dependencies: [
                .product(name: "Transformers", package: "swift-transformers"),
            ],
            path: "Sources/WhisperKit/Core"
        ),
        .target(
            name: "WhisperKitTestsUtils",
            dependencies: [
                "WhisperKit",
                .product(name: "Transformers", package: "swift-transformers"),
            ],
            path: ".",
            exclude: [
                "Examples",
                "Sources/WhisperKit",
                "Sources/WhisperKitCLI",
                "Tests",
                "Makefile",
                "README.md",
                "LICENSE",
                "CONTRIBUTING.md",
            ],
            resources: [
                .copy("Models/whisperkit-coreml"),
                .copy("Models/whisperkit-mlx"),
                .process("Sources/WhisperKitTestsUtils/Resources")
            ]
        ),
        .testTarget(
            name: "WhisperKitTests",
            dependencies: [
                "WhisperKit",
                "WhisperKitTestsUtils",
                .product(name: "Transformers", package: "swift-transformers"),
            ]
        )
    ] 
    + cliTargets()
    + mlxTargets()
)

// MARK: - MLX Helper Functions

// CLI
func cliProducts() -> [Product] {
    guard !isMLXDisabled() else { return [] }
    return [
        .executable(
            name: "whisperkit-cli",
            targets: ["WhisperKitCLI"]
        ),
    ]
}

func cliTargets() -> [Target] {
    guard !isMLXDisabled() else { return [] }
    return [
        .executableTarget(
            name: "WhisperKitCLI",
            dependencies: [
                "WhisperKit",
                "WhisperKitMLX",
                .product(name: "ArgumentParser", package: "swift-argument-parser"),
            ]
        ),
    ]
}

// MLX 
func mlxProducts() -> [Product] {
    guard !isMLXDisabled() else { return [] }
    return [
        .library(
            name: "WhisperKitMLX",
            targets: ["WhisperKitMLX"]
        ),
    ]
}

func mlxDependencies() -> [Package.Dependency] {
    guard !isMLXDisabled() else { return [] }
    return [
        .package(url: "https://github.com/ml-explore/mlx-swift", exact: "0.16.0"),
    ]
}

func mlxTargets() -> [Target] {
    guard !isMLXDisabled() else { return [] }
    return [
        .target(
            name: "WhisperKitMLX",
            dependencies: [
                "WhisperKit",
                .product(name: "MLX", package: "mlx-swift"),
                .product(name: "MLXFFT", package: "mlx-swift"),
                .product(name: "MLXNN", package: "mlx-swift")
            ],
            path: "Sources/WhisperKit/MLX",
            resources: [
                .copy("Resources/mel_filters_80.npy"),
                .copy("Resources/mel_filters_128.npy")
            ]
        ),
        .testTarget(
            name: "WhisperKitMLXTests",
            dependencies: [
                "WhisperKit",
                "WhisperKitMLX",
                "WhisperKitTestsUtils",
                .product(name: "Transformers", package: "swift-transformers"),
            ]
        )
    ]
}

// NOTE: `MLX` doesn't support `watchOS` yet, that's why we control the build using the `MLX_DISABLED` environment variable.
// To manualy build for `watchOS` use:
// `export MLX_DISABLED=1 && xcodebuild clean build-for-testing -scheme whisperkit -sdk watchos10.4 -destination 'platform=watchOS Simulator,OS=10.5,name=Apple Watch Ultra 2 (49mm)' -skipPackagePluginValidation`

func isMLXDisabled() -> Bool {
    ProcessInfo.processInfo.environment["MLX_DISABLED"] == "1"
}<|MERGE_RESOLUTION|>--- conflicted
+++ resolved
@@ -22,27 +22,8 @@
     dependencies: [
         .package(url: "https://github.com/huggingface/swift-transformers.git", exact: "0.1.7"),
         .package(url: "https://github.com/apple/swift-argument-parser.git", exact: "1.3.0"),
-<<<<<<< HEAD
-    ]
-}
-
-func mlxDependencies() -> [PackageDescription.Package.Dependency] {
-    let isMLXDisabled = ProcessInfo.processInfo.environment["MLX_DISABLED"] == "1"
-    if isMLXDisabled {
-        return []
-    } else {
-        return [
-            .package(url: "https://github.com/ml-explore/mlx-swift", exact: "0.15.2"),
-        ]
-    }
-}
-
-func targets() -> [PackageDescription.Target] {
-    return [
-=======
     ] + mlxDependencies(),
     targets: [
->>>>>>> 2ea84262
         .target(
             name: "WhisperKit",
             dependencies: [
